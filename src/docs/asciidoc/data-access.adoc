[[spring-data-tier]]
= Data Access
:doc-root: https://docs.spring.io
:api-spring-framework: {doc-root}/spring-framework/docs/{spring-version}/javadoc-api/org/springframework
:toc: left
:toclevels: 4
:tabsize: 4
:docinfo1:

This part of the reference documentation is concerned with data access and the
interaction between the data access layer and the business or service layer.

Spring's comprehensive transaction management support is covered in some detail,
followed by thorough coverage of the various data access frameworks and technologies
with which the Spring Framework integrates.




[[transaction]]
== Transaction Management

Comprehensive transaction support is among the most compelling reasons to use the Spring
Framework. The Spring Framework provides a consistent abstraction for transaction
management that delivers the following benefits:

* A consistent programming model across different transaction APIs, such as Java
  Transaction API (JTA), JDBC, Hibernate, and the Java Persistence API (JPA).
* Support for <<transaction-declarative, declarative transaction management>>.
* A simpler API for <<transaction-programmatic, programmatic>> transaction management
  than complex transaction APIs, such as JTA.
* Excellent integration with Spring's data access abstractions.

The following sections describe the Spring Framework's transaction features and
technologies:

* <<transaction-motivation, Advantages of the Spring Framework's transaction support
  model>> describes why you would use the Spring Framework's transaction abstraction
  instead of EJB Container-Managed Transactions (CMT) or choosing to drive local
  transactions through a proprietary API, such as Hibernate.
* <<transaction-strategies, Understanding the Spring Framework transaction abstraction>>
  outlines the core classes and describes how to configure and obtain `DataSource`
  instances from a variety of sources.
* <<tx-resource-synchronization, Synchronizing resources with transactions>> describes
  how the application code ensures that resources are created, reused, and cleaned up
  properly.
* <<transaction-declarative, Declarative transaction management>> describes support for
  declarative transaction management.
* <<transaction-programmatic, Programmatic transaction management>> covers support for
  programmatic (that is, explicitly coded) transaction management.
* <<transaction-event, Transaction bound event>> describes how you could use application
  events within a transaction.

The chapter also includes discussions of best practices,
<<transaction-application-server-integration, application server integration>>,
and <<transaction-solutions-to-common-problems, solutions to common problems>>.



[[transaction-motivation]]
=== Advantages of the Spring Framework's Transaction Support Model

Traditionally, Java EE developers have had two choices for transaction management:
global or local transactions, both of which have profound limitations. Global
and local transaction management is reviewed in the next two sections, followed by a
discussion of how the Spring Framework's transaction management support addresses the
limitations of the global and local transaction models.


[[transaction-global]]
==== Global Transactions

Global transactions let you work with multiple transactional resources, typically
relational databases and message queues. The application server manages global
transactions through the JTA, which is a cumbersome API (partly due to its
exception model). Furthermore, a JTA `UserTransaction` normally needs to be sourced from
JNDI, meaning that you also need to use JNDI in order to use JTA. The use
of global transactions limits any potential reuse of application code, as JTA is
normally only available in an application server environment.

Previously, the preferred way to use global transactions was through EJB CMT
(Container Managed Transaction). CMT is a form of declarative transaction
management (as distinguished from programmatic transaction management). EJB CMT
removes the need for transaction-related JNDI lookups, although the use of EJB
itself necessitates the use of JNDI. It removes most but not all of the need to write
Java code to control transactions. The significant downside is that CMT is tied to JTA
and an application server environment. Also, it is only available if one chooses to
implement business logic in EJBs (or at least behind a transactional EJB facade). The
negatives of EJB in general are so great that this is not an attractive proposition,
especially in the face of compelling alternatives for declarative transaction management.


[[transaction-local]]
==== Local Transactions

Local transactions are resource-specific, such as a transaction associated with a JDBC
connection. Local transactions may be easier to use but have a significant disadvantage:
They cannot work across multiple transactional resources. For example, code that manages
transactions by using a JDBC connection cannot run within a global JTA transaction. Because
the application server is not involved in transaction management, it cannot help ensure
correctness across multiple resources. (It is worth noting that most applications use a
single transaction resource.) Another downside is that local transactions are invasive
to the programming model.


[[transaction-programming-model]]
==== Spring Framework's Consistent Programming Model

Spring resolves the disadvantages of global and local transactions. It lets
application developers use a consistent programming model in any environment.
You write your code once, and it can benefit from different transaction management
strategies in different environments. The Spring Framework provides both declarative and
programmatic transaction management. Most users prefer declarative transaction
management, which we recommend in most cases.

With programmatic transaction management, developers work with the Spring Framework
transaction abstraction, which can run over any underlying transaction infrastructure.
With the preferred declarative model, developers typically write little or no code
related to transaction management and, hence, do not depend on the Spring Framework
transaction API or any other transaction API.

.Do you need an application server for transaction management?
****
The Spring Framework's transaction management support changes traditional rules as to
when an enterprise Java application requires an application server.

In particular, you do not need an application server purely for declarative transactions
through EJBs. In fact, even if your application server has powerful JTA capabilities,
you may decide that the Spring Framework's declarative transactions offer more power and
a more productive programming model than EJB CMT.

Typically, you need an application server's JTA capability only if your application needs
to handle transactions across multiple resources, which is not a requirement for many
applications. Many high-end applications use a single, highly scalable database (such as
Oracle RAC) instead. Stand-alone transaction managers (such as
https://www.atomikos.com/[Atomikos Transactions] and http://jotm.objectweb.org/[JOTM])
are other options. Of course, you may need other application server capabilities, such as
Java Message Service (JMS) and Java EE Connector Architecture (JCA).

The Spring Framework gives you the choice of when to scale your application to a fully
loaded application server. Gone are the days when the only alternative to using EJB
CMT or JTA was to write code with local transactions (such as those on JDBC connections)
and face a hefty rework if you need that code to run within global, container-managed
transactions. With the Spring Framework, only some of the bean definitions in your
configuration file need to change (rather than your code).
****



[[transaction-strategies]]
=== Understanding the Spring Framework Transaction Abstraction

The key to the Spring transaction abstraction is the notion of a transaction strategy. A
transaction strategy is defined by a `TransactionManager`, specifically the
`org.springframework.transaction.PlatformTransactionManager` interface for imperative
transaction management and the
`org.springframework.transaction.ReactiveTransactionManager` interface for reactive
transaction management. The following listing shows the definition of the
`PlatformTransactionManager` API:

[source,java,indent=0,subs="verbatim,quotes",role="primary"]
.Java
----
	public interface PlatformTransactionManager extends TransactionManager {

		TransactionStatus getTransaction(TransactionDefinition definition) throws TransactionException;

		void commit(TransactionStatus status) throws TransactionException;

		void rollback(TransactionStatus status) throws TransactionException;
	}
----
[source,kotlin,indent=0,subs="verbatim,quotes",role="secondary"]
.Kotlin
----
	interface PlatformTransactionManager : TransactionManager {

		@Throws(TransactionException::class)
		fun getTransaction(definition: TransactionDefinition): TransactionStatus

		@Throws(TransactionException::class)
		fun commit(status: TransactionStatus)

		@Throws(TransactionException::class)
		fun rollback(status: TransactionStatus)
	}
---- 

This is primarily a service provider interface (SPI), although you can use it
<<transaction-programmatic-ptm, programmatically>> from your application code. Because
`PlatformTransactionManager` is an interface, it can be easily mocked or stubbed as
necessary. It is not tied to a lookup strategy, such as JNDI.
`PlatformTransactionManager` implementations are defined like any other object (or bean)
in the Spring Framework IoC container. This benefit alone makes Spring Framework
transactions a worthwhile abstraction, even when you work with JTA. You can test
transactional code much more easily than if it used JTA directly.

Again, in keeping with Spring's philosophy, the `TransactionException` that can be thrown
by any of the `PlatformTransactionManager` interface's methods is unchecked (that
is, it extends the `java.lang.RuntimeException` class). Transaction infrastructure
failures are almost invariably fatal. In rare cases where application code can actually
recover from a transaction failure, the application developer can still choose to catch
and handle `TransactionException`. The salient point is that developers are not
_forced_ to do so.

The `getTransaction(..)` method returns a `TransactionStatus` object, depending on a
`TransactionDefinition` parameter. The returned `TransactionStatus` might represent a
new transaction or can represent an existing transaction, if a matching transaction
exists in the current call stack. The implication in this latter case is that, as with
Java EE transaction contexts, a `TransactionStatus` is associated with a thread of
execution.

As of Spring Framework 5.2, Spring also provides a transaction management abstraction for
reactive applications that make use of reactive types or Kotlin Coroutines. The following
listing shows the transaction strategy defined by
`org.springframework.transaction.ReactiveTransactionManager`:

[source,java,indent=0,subs="verbatim,quotes",role="primary"]
.Java
----
	public interface ReactiveTransactionManager extends TransactionManager {

		Mono<ReactiveTransaction> getReactiveTransaction(TransactionDefinition definition) throws TransactionException;

		Mono<Void> commit(ReactiveTransaction status) throws TransactionException;

		Mono<Void> rollback(ReactiveTransaction status) throws TransactionException;
	}
----
[source,kotlin,indent=0,subs="verbatim,quotes",role="secondary"]
.Kotlin
----
	interface ReactiveTransactionManager : TransactionManager {

		@Throws(TransactionException::class)
		fun getReactiveTransaction(definition: TransactionDefinition): Mono<ReactiveTransaction>

		@Throws(TransactionException::class)
		fun commit(status: ReactiveTransaction): Mono<Void>

		@Throws(TransactionException::class)
		fun rollback(status: ReactiveTransaction): Mono<Void>
	}
---- 

The reactive transaction manager is primarily a service provider interface (SPI),
although you can use it <<transaction-programmatic-rtm, programmatically>> from your
application code. Because `ReactiveTransactionManager` is an interface, it can be easily
mocked or stubbed as necessary.

The `TransactionDefinition` interface specifies:

* Propagation: Typically, all code executed within a transaction scope runs in
  that transaction. However, you can specify the behavior if
  a transactional method is executed when a transaction context already exists. For
  example, code can continue running in the existing transaction (the common case), or
  the existing transaction can be suspended and a new transaction created. Spring
  offers all of the transaction propagation options familiar from EJB CMT. To read
  about the semantics of transaction propagation in Spring, see <<tx-propagation>>.
* Isolation: The degree to which this transaction is isolated from the work of other
  transactions. For example, can this transaction see uncommitted writes from other
  transactions?
* Timeout: How long this transaction runs before timing out and being automatically rolled back
  by the underlying transaction infrastructure.
* Read-only status: You can use a read-only transaction when your code reads but
  does not modify data. Read-only transactions can be a useful optimization in some
  cases, such as when you use Hibernate.

These settings reflect standard transactional concepts. If necessary, refer to resources
that discuss transaction isolation levels and other core transaction concepts.
Understanding these concepts is essential to using the Spring Framework or any
transaction management solution.

The `TransactionStatus` interface provides a simple way for transactional code to
control transaction execution and query transaction status. The concepts should be
familiar, as they are common to all transaction APIs. The following listing shows the
`TransactionStatus` interface:

[source,java,indent=0,subs="verbatim,quotes",role="primary"]
.Java
----
	public interface TransactionStatus extends TransactionExecution, SavepointManager, Flushable {

		@Override
		boolean isNewTransaction();

		boolean hasSavepoint();

		@Override
		void setRollbackOnly();

		@Override
		boolean isRollbackOnly();

		void flush();

		@Override
		boolean isCompleted();
	}
----
[source,kotlin,indent=0,subs="verbatim,quotes",role="secondary"]
.Kotlin
----
	interface TransactionStatus : TransactionExecution, SavepointManager, Flushable {

		override fun isNewTransaction(): Boolean

		fun hasSavepoint(): Boolean

		override fun setRollbackOnly()

		override fun isRollbackOnly(): Boolean

		fun flush()

		override fun isCompleted(): Boolean
	}
----

Regardless of whether you opt for declarative or programmatic transaction management in
Spring, defining the correct `TransactionManager` implementation is absolutely essential.
You typically define this implementation through dependency injection.

`TransactionManager` implementations normally require knowledge of the environment in
which they work: JDBC, JTA, Hibernate, and so on. The following examples show how you can
define a local `PlatformTransactionManager` implementation (in this case, with plain
JDBC.)

You can define a JDBC `DataSource` by creating a bean similar to the following:

[source,xml,indent=0,subs="verbatim,quotes"]
----
	<bean id="dataSource" class="org.apache.commons.dbcp.BasicDataSource" destroy-method="close">
		<property name="driverClassName" value="${jdbc.driverClassName}" />
		<property name="url" value="${jdbc.url}" />
		<property name="username" value="${jdbc.username}" />
		<property name="password" value="${jdbc.password}" />
	</bean>
----

The related `PlatformTransactionManager` bean definition then has a reference to the
`DataSource` definition. It should resemble the following example:

[source,xml,indent=0,subs="verbatim,quotes"]
----
	<bean id="txManager" class="org.springframework.jdbc.datasource.DataSourceTransactionManager">
		<property name="dataSource" ref="dataSource"/>
	</bean>
----

If you use JTA in a Java EE container, then you use a container `DataSource`, obtained
through JNDI, in conjunction with Spring's `JtaTransactionManager`. The following example
shows what the JTA and JNDI lookup version would look like:

[source,xml,indent=0,subs="verbatim,quotes"]
----
	<?xml version="1.0" encoding="UTF-8"?>
	<beans xmlns="http://www.springframework.org/schema/beans"
		xmlns:xsi="http://www.w3.org/2001/XMLSchema-instance"
		xmlns:jee="http://www.springframework.org/schema/jee"
		xsi:schemaLocation="
			http://www.springframework.org/schema/beans
			https://www.springframework.org/schema/beans/spring-beans.xsd
			http://www.springframework.org/schema/jee
			https://www.springframework.org/schema/jee/spring-jee.xsd">

		<jee:jndi-lookup id="dataSource" jndi-name="jdbc/jpetstore"/>

		<bean id="txManager" class="org.springframework.transaction.jta.JtaTransactionManager" />

		<!-- other <bean/> definitions here -->

	</beans>
----

The `JtaTransactionManager` does not need to know about the `DataSource` (or any other
specific resources) because it uses the container's global transaction management
infrastructure.

NOTE: The preceding definition of the `dataSource` bean uses the `<jndi-lookup/>` tag
from the `jee` namespace. For more information see
<<integration.adoc#xsd-schemas-jee, The JEE Schema>>.

You can also easily use Hibernate local transactions, as shown in the following examples.
In this case, you need to define a Hibernate `LocalSessionFactoryBean`, which your
application code can use to obtain Hibernate `Session` instances.

The `DataSource` bean definition is similar to the local JDBC example shown previously
and, thus, is not shown in the following example.

NOTE: If the `DataSource` (used by any non-JTA transaction manager) is looked up through
JNDI and managed by a Java EE container, it should be non-transactional, because the
Spring Framework (rather than the Java EE container) manages the transactions.

The `txManager` bean in this case is of the `HibernateTransactionManager` type. In the
same way as the `DataSourceTransactionManager` needs a reference to the `DataSource`, the
`HibernateTransactionManager` needs a reference to the `SessionFactory`. The following
example declares `sessionFactory` and `txManager` beans:

[source,xml,indent=0,subs="verbatim,quotes"]
----
	<bean id="sessionFactory" class="org.springframework.orm.hibernate5.LocalSessionFactoryBean">
		<property name="dataSource" ref="dataSource"/>
		<property name="mappingResources">
			<list>
				<value>org/springframework/samples/petclinic/hibernate/petclinic.hbm.xml</value>
			</list>
		</property>
		<property name="hibernateProperties">
			<value>
				hibernate.dialect=${hibernate.dialect}
			</value>
		</property>
	</bean>

	<bean id="txManager" class="org.springframework.orm.hibernate5.HibernateTransactionManager">
		<property name="sessionFactory" ref="sessionFactory"/>
	</bean>
----

If you use Hibernate and Java EE container-managed JTA transactions, you should use the
same `JtaTransactionManager` as in the previous JTA example for JDBC, as the following
example shows:

[source,xml,indent=0,subs="verbatim,quotes"]
----
	<bean id="txManager" class="org.springframework.transaction.jta.JtaTransactionManager"/>
----

NOTE: If you use JTA, your transaction manager definition should look the same, regardless
of what data access technology you use, be it JDBC, Hibernate JPA, or any other supported
technology. This is due to the fact that JTA transactions are global transactions, which
can enlist any transactional resource.

In all these cases, application code does not need to change. You can change how
transactions are managed merely by changing configuration, even if that change means
moving from local to global transactions or vice versa.



[[tx-resource-synchronization]]
=== Synchronizing Resources with Transactions

How to create different transaction managers and how they are linked to related resources
that need to be synchronized to transactions (for example `DataSourceTransactionManager`
to a JDBC `DataSource`, `HibernateTransactionManager` to a Hibernate `SessionFactory`,
and so forth) should now be clear. This section describes how the application code
(directly or indirectly, by using a persistence API such as JDBC, Hibernate, or JPA)
ensures that these resources are created, reused, and cleaned up properly. The section
also discusses how transaction synchronization is (optionally) triggered through the
relevant `TransactionManager`.


[[tx-resource-synchronization-high]]
==== High-level Synchronization Approach

The preferred approach is to use Spring's highest-level template based persistence
integration APIs or to use native ORM APIs with transaction-aware factory beans or
proxies for managing the native resource factories. These transaction-aware solutions
internally handle resource creation and reuse, cleanup, optional transaction
synchronization of the resources, and exception mapping. Thus, user data access code does
not have to address these tasks but can focus purely on non-boilerplate
persistence logic. Generally, you use the native ORM API or take a template approach
for JDBC access by using the `JdbcTemplate`. These solutions are detailed in subsequent
sections of this reference documentation.


[[tx-resource-synchronization-low]]
==== Low-level Synchronization Approach

Classes such as `DataSourceUtils` (for JDBC), `EntityManagerFactoryUtils` (for JPA),
`SessionFactoryUtils` (for Hibernate), and so on exist at a lower level. When you want the
application code to deal directly with the resource types of the native persistence APIs,
you use these classes to ensure that proper Spring Framework-managed instances are obtained,
transactions are (optionally) synchronized, and exceptions that occur in the process are
properly mapped to a consistent API.

For example, in the case of JDBC, instead of the traditional JDBC approach of calling
the `getConnection()` method on the `DataSource`, you can instead use Spring's
`org.springframework.jdbc.datasource.DataSourceUtils` class, as follows:

[source,java,indent=0,subs="verbatim,quotes"]
----
	Connection conn = DataSourceUtils.getConnection(dataSource);
----

If an existing transaction already has a connection synchronized (linked) to it, that
instance is returned. Otherwise, the method call triggers the creation of a new
connection, which is (optionally) synchronized to any existing transaction and made
available for subsequent reuse in that same transaction. As mentioned earlier, any
`SQLException` is wrapped in a Spring Framework `CannotGetJdbcConnectionException`, one
of the Spring Framework's hierarchy of unchecked `DataAccessException` types. This approach
gives you more information than can be obtained easily from the `SQLException` and
ensures portability across databases and even across different persistence technologies.

This approach also works without Spring transaction management (transaction
synchronization is optional), so you can use it whether or not you use Spring for
transaction management.

Of course, once you have used Spring's JDBC support, JPA support, or Hibernate support,
you generally prefer not to use `DataSourceUtils` or the other helper classes,
because you are much happier working through the Spring abstraction than directly
with the relevant APIs. For example, if you use the Spring `JdbcTemplate` or
`jdbc.object` package to simplify your use of JDBC, correct connection retrieval occurs
behind the scenes and you need not write any special code.


[[tx-resource-synchronization-tadsp]]
==== `TransactionAwareDataSourceProxy`

At the very lowest level exists the `TransactionAwareDataSourceProxy` class. This is a
proxy for a target `DataSource`, which wraps the target `DataSource` to add awareness of
Spring-managed transactions. In this respect, it is similar to a transactional JNDI
`DataSource`, as provided by a Java EE server.

You should almost never need or want to use this class, except when existing
code must be called and passed a standard JDBC `DataSource` interface implementation. In
that case, it is possible that this code is usable but is participating in Spring-managed
transactions. You can write your new code by using the higher-level
abstractions mentioned earlier.



[[transaction-declarative]]
=== Declarative transaction management

NOTE: Most Spring Framework users choose declarative transaction management. This option has
the least impact on application code and, hence, is most consistent with the ideals of a
non-invasive lightweight container.

The Spring Framework's declarative transaction management is made possible with Spring
aspect-oriented programming (AOP). However, as the transactional aspects code comes
with the Spring Framework distribution and may be used in a boilerplate fashion, AOP
concepts do not generally have to be understood to make effective use of this code.

The Spring Framework's declarative transaction management is similar to EJB CMT, in that
you can specify transaction behavior (or lack of it) down to the individual method level.
You can make a `setRollbackOnly()` call within a transaction context, if
necessary. The differences between the two types of transaction management are:

* Unlike EJB CMT, which is tied to JTA, the Spring Framework's declarative transaction
  management works in any environment. It can work with JTA transactions or local
  transactions by using JDBC, JPA, or Hibernate by adjusting the configuration
  files.
* You can apply the Spring Framework declarative transaction management to any class,
  not merely special classes such as EJBs.
* The Spring Framework offers declarative
  <<transaction-declarative-rolling-back, rollback rules>>, a feature with no EJB
  equivalent. Both programmatic and declarative support for rollback rules is provided.
* The Spring Framework lets you customize transactional behavior by using AOP.
  For example, you can insert custom behavior in the case of transaction rollback. You
  can also add arbitrary advice, along with transactional advice. With EJB CMT, you
  cannot influence the container's transaction management, except with
  `setRollbackOnly()`.
* The Spring Framework does not support propagation of transaction contexts across
  remote calls, as high-end application servers do. If you need this feature, we
  recommend that you use EJB. However, consider carefully before using such a feature,
  because, normally, one does not want transactions to span remote calls.

The concept of rollback rules is important. They let you specify which exceptions
(and throwables) should cause automatic rollback. You can specify this declaratively, in
configuration, not in Java code. So, although you can still call `setRollbackOnly()` on
the `TransactionStatus` object to roll back the current transaction back, most often you
can specify a rule that `MyApplicationException` must always result in rollback. The
significant advantage to this option is that business objects do not depend on the
transaction infrastructure. For example, they typically do not need to import Spring
transaction APIs or other Spring APIs.

Although EJB container default behavior automatically rolls back the transaction on a
system exception (usually a runtime exception), EJB CMT does not roll back the
transaction automatically on an application exception (that is, a checked exception
other than `java.rmi.RemoteException`). While the Spring default behavior for
declarative transaction management follows EJB convention (roll back is automatic only
on unchecked exceptions), it is often useful to customize this behavior.


[[tx-decl-explained]]
==== Understanding the Spring Framework's Declarative Transaction Implementation

It is not sufficient merely to tell you to annotate your classes with the
`@Transactional` annotation, add `@EnableTransactionManagement` to your configuration,
and expect you to understand how it all works. To provide a deeper understanding, this
section explains the inner workings of the Spring Framework's declarative transaction
infrastructure in the context of transaction-related issues.

The most important concepts to grasp with regard to the Spring Framework's declarative
transaction support are that this support is enabled
<<core.adoc#aop-understanding-aop-proxies, via AOP proxies>> and that the transactional
advice is driven by metadata (currently XML- or annotation-based). The combination of AOP
with transactional metadata yields an AOP proxy that uses a `TransactionInterceptor` in
conjunction with an appropriate `TransactionManager` implementation to drive transactions
around method invocations.

NOTE: Spring AOP is covered in <<core.adoc#aop, the AOP section>>.

Spring Frameworks's `TransactionInterceptor` provides transaction management for
imperative and reactive programming models. The interceptor detects the desired flavor of
transaction management by inspecting the method return type. Methods returning a reactive
type such as `Publisher` or Kotlin `Flow` (or a subtype of those) qualify for reactive
transaction management. All other return types including `void` use the code path for
imperative transaction management.

Transaction management flavors impact which transaction manager is required. Imperative
transactions require a `PlatformTransactionManager`, while reactive transactions use
`ReactiveTransactionManager` implementations.

The following image shows a conceptual view of calling a method on a transactional proxy:

image::images/tx.png[]


[[transaction-declarative-first-example]]
==== Example of Declarative Transaction Implementation

Consider the following interface and its attendant implementation. This example uses
`Foo` and `Bar` classes as placeholders so that you can concentrate on the transaction
usage without focusing on a particular domain model. For the purposes of this example,
the fact that the `DefaultFooService` class throws `UnsupportedOperationException`
instances in the body of each implemented method is good. That behavior lets you see
transactions being created and then rolled back in response to the
`UnsupportedOperationException` instance. The following listing shows the `FooService`
interface:

[source,java,indent=0,subs="verbatim,quotes",role="primary"]
.Java
----
	// the service interface that we want to make transactional

	package x.y.service;

	public interface FooService {

		Foo getFoo(String fooName);

		Foo getFoo(String fooName, String barName);

		void insertFoo(Foo foo);

		void updateFoo(Foo foo);

	}
----
[source,kotlin,indent=0,subs="verbatim,quotes",role="secondary"]
.Kotlin
----
	// the service interface that we want to make transactional

	package x.y.service

	interface FooService {

		fun getFoo(fooName: String): Foo

		fun getFoo(fooName: String, barName: String): Foo

		fun insertFoo(foo: Foo)

		fun updateFoo(foo: Foo)
	}
----

The following example shows an implementation of the preceding interface:

[source,java,indent=0,subs="verbatim,quotes",role="primary"]
.Java
----
	package x.y.service;

	public class DefaultFooService implements FooService {

		@Override
		public Foo getFoo(String fooName) {
			// ...
		}

		@Override
		public Foo getFoo(String fooName, String barName) {
			// ...
		}

		@Override
		public void insertFoo(Foo foo) {
			// ...
		}

		@Override
		public void updateFoo(Foo foo) {
			// ...
		}
	}
----
[source,kotlin,indent=0,subs="verbatim,quotes",role="secondary"]
.Kotlin
----
	package x.y.service

	class DefaultFooService : FooService {

		override fun getFoo(fooName: String): Foo {
			// ...
		}

		override fun getFoo(fooName: String, barName: String): Foo {
			// ...
		}

		override fun insertFoo(foo: Foo) {
			// ...
		}

		override fun updateFoo(foo: Foo) {
			// ...
		}
	}
----

Assume that the first two methods of the `FooService` interface, `getFoo(String)` and
`getFoo(String, String)`, must execute in the context of a transaction with read-only
semantics, and that the other methods, `insertFoo(Foo)` and `updateFoo(Foo)`, must
execute in the context of a transaction with read-write semantics. The following
configuration is explained in detail in the next few paragraphs:

[source,xml,indent=0,subs="verbatim"]
----
	<!-- from the file 'context.xml' -->
	<?xml version="1.0" encoding="UTF-8"?>
	<beans xmlns="http://www.springframework.org/schema/beans"
		xmlns:xsi="http://www.w3.org/2001/XMLSchema-instance"
		xmlns:aop="http://www.springframework.org/schema/aop"
		xmlns:tx="http://www.springframework.org/schema/tx"
		xsi:schemaLocation="
			http://www.springframework.org/schema/beans
			https://www.springframework.org/schema/beans/spring-beans.xsd
			http://www.springframework.org/schema/tx
			https://www.springframework.org/schema/tx/spring-tx.xsd
			http://www.springframework.org/schema/aop
			https://www.springframework.org/schema/aop/spring-aop.xsd">

		<!-- this is the service object that we want to make transactional -->
		<bean id="fooService" class="x.y.service.DefaultFooService"/>

		<!-- the transactional advice (what 'happens'; see the <aop:advisor/> bean below) -->
		<tx:advice id="txAdvice" transaction-manager="txManager">
			<!-- the transactional semantics... -->
			<tx:attributes>
				<!-- all methods starting with 'get' are read-only -->
				<tx:method name="get*" read-only="true"/>
				<!-- other methods use the default transaction settings (see below) -->
				<tx:method name="*"/>
			</tx:attributes>
		</tx:advice>

		<!-- ensure that the above transactional advice runs for any execution
			of an operation defined by the FooService interface -->
		<aop:config>
			<aop:pointcut id="fooServiceOperation" expression="execution(* x.y.service.FooService.*(..))"/>
			<aop:advisor advice-ref="txAdvice" pointcut-ref="fooServiceOperation"/>
		</aop:config>

		<!-- don't forget the DataSource -->
		<bean id="dataSource" class="org.apache.commons.dbcp.BasicDataSource" destroy-method="close">
			<property name="driverClassName" value="oracle.jdbc.driver.OracleDriver"/>
			<property name="url" value="jdbc:oracle:thin:@rj-t42:1521:elvis"/>
			<property name="username" value="scott"/>
			<property name="password" value="tiger"/>
		</bean>

		<!-- similarly, don't forget the TransactionManager -->
		<bean id="txManager" class="org.springframework.jdbc.datasource.DataSourceTransactionManager">
			<property name="dataSource" ref="dataSource"/>
		</bean>

		<!-- other <bean/> definitions here -->

	</beans>
----

Examine the preceding configuration. It assumes that you want to make a service object,
the `fooService` bean, transactional. The transaction semantics to apply are encapsulated
in the `<tx:advice/>` definition. The `<tx:advice/>` definition reads as "all methods
starting with `get` are to execute in the context of a read-only transaction, and all
other methods are to execute with the default transaction semantics". The
`transaction-manager` attribute of the `<tx:advice/>` tag is set to the name of the
`TransactionManager` bean that is going to drive the transactions (in this case, the
`txManager` bean).

TIP: You can omit the `transaction-manager` attribute in the transactional advice
(`<tx:advice/>`) if the bean name of the `TransactionManager` that you want to
wire in has the name `transactionManager`. If the `TransactionManager` bean that
you want to wire in has any other name, you must use the `transaction-manager`
attribute explicitly, as in the preceding example.

The `<aop:config/>` definition ensures that the transactional advice defined by the
`txAdvice` bean executes at the appropriate points in the program. First, you define a
pointcut that matches the execution of any operation defined in the `FooService` interface
(`fooServiceOperation`). Then you associate the pointcut with the `txAdvice` by using an
advisor. The result indicates that, at the execution of a `fooServiceOperation`,
the advice defined by `txAdvice` is run.

The expression defined within the `<aop:pointcut/>` element is an AspectJ pointcut
expression. See <<core.adoc#aop, the AOP section>> for more details on pointcut
expressions in Spring.

A common requirement is to make an entire service layer transactional. The best way to
do this is to change the pointcut expression to match any operation in your
service layer. The following example shows how to do so:

[source,xml,indent=0,subs="verbatim"]
----
	<aop:config>
		<aop:pointcut id="fooServiceMethods" expression="execution(* x.y.service.*.*(..))"/>
		<aop:advisor advice-ref="txAdvice" pointcut-ref="fooServiceMethods"/>
	</aop:config>
----

NOTE: In the preceding example, it is assumed that all your service interfaces are defined
in the `x.y.service` package. See <<core.adoc#aop, the AOP section>> for more details.

Now that we have analyzed the configuration, you may be asking yourself,
"What does all this configuration actually do?"

The configuration shown earlier is used to create a transactional proxy around the object
that is created from the `fooService` bean definition. The proxy is configured with
the transactional advice so that, when an appropriate method is invoked on the proxy,
a transaction is started, suspended, marked as read-only, and so on, depending on the
transaction configuration associated with that method. Consider the following program
that test drives the configuration shown earlier:

[source,java,indent=0,subs="verbatim,quotes",role="primary"]
.Java
----
	public final class Boot {

		public static void main(final String[] args) throws Exception {
			ApplicationContext ctx = new ClassPathXmlApplicationContext("context.xml", Boot.class);
			FooService fooService = (FooService) ctx.getBean("fooService");
			fooService.insertFoo (new Foo());
		}
	}
----
[source,kotlin,indent=0,subs="verbatim,quotes",role="secondary"]
.Kotlin
----
	import org.springframework.beans.factory.getBean

	fun main() {
		val ctx = ClassPathXmlApplicationContext("context.xml")
		val fooService = ctx.getBean<FooService>("fooService")
		fooService.insertFoo(Foo())
	}
----

The output from running the preceding program should resemble the following (the Log4J
output and the stack trace from the `UnsupportedOperationException` thrown by the
`insertFoo(..)` method of the `DefaultFooService` class have been truncated for clarity):

[source,xml,indent=0,subs="verbatim,quotes"]
----
	<!-- the Spring container is starting up... -->
	[AspectJInvocationContextExposingAdvisorAutoProxyCreator] - Creating implicit proxy for bean 'fooService' with 0 common interceptors and 1 specific interceptors

	<!-- the DefaultFooService is actually proxied -->
	[JdkDynamicAopProxy] - Creating JDK dynamic proxy for [x.y.service.DefaultFooService]

	<!-- ... the insertFoo(..) method is now being invoked on the proxy -->
	[TransactionInterceptor] - Getting transaction for x.y.service.FooService.insertFoo

	<!-- the transactional advice kicks in here... -->
	[DataSourceTransactionManager] - Creating new transaction with name [x.y.service.FooService.insertFoo]
	[DataSourceTransactionManager] - Acquired Connection [org.apache.commons.dbcp.PoolableConnection@a53de4] for JDBC transaction

	<!-- the insertFoo(..) method from DefaultFooService throws an exception... -->
	[RuleBasedTransactionAttribute] - Applying rules to determine whether transaction should rollback on java.lang.UnsupportedOperationException
	[TransactionInterceptor] - Invoking rollback for transaction on x.y.service.FooService.insertFoo due to throwable [java.lang.UnsupportedOperationException]

	<!-- and the transaction is rolled back (by default, RuntimeException instances cause rollback) -->
	[DataSourceTransactionManager] - Rolling back JDBC transaction on Connection [org.apache.commons.dbcp.PoolableConnection@a53de4]
	[DataSourceTransactionManager] - Releasing JDBC Connection after transaction
	[DataSourceUtils] - Returning JDBC Connection to DataSource

	Exception in thread "main" java.lang.UnsupportedOperationException at x.y.service.DefaultFooService.insertFoo(DefaultFooService.java:14)
	<!-- AOP infrastructure stack trace elements removed for clarity -->
	at $Proxy0.insertFoo(Unknown Source)
	at Boot.main(Boot.java:11)
----

To use reactive transaction management the code has to use reactive types.

NOTE: Spring Framework uses the `ReactiveAdapterRegistry` to determine whether a method
return type is reactive.

The following listing shows a modified version of the previously used `FooService`, but
this time the code uses reactive types:

[source,java,indent=0,subs="verbatim,quotes",role="primary"]
.Java
----
	// the reactive service interface that we want to make transactional

	package x.y.service;

	public interface FooService {

		Flux<Foo> getFoo(String fooName);

		Publisher<Foo> getFoo(String fooName, String barName);

		Mono<Void> insertFoo(Foo foo);

		Mono<Void> updateFoo(Foo foo);

	}
----
[source,kotlin,indent=0,subs="verbatim,quotes",role="secondary"]
.Kotlin
----
	// the reactive service interface that we want to make transactional

	package x.y.service

	interface FooService {

		fun getFoo(fooName: String): Flow<Foo>

		fun getFoo(fooName: String, barName: String): Publisher<Foo>

		fun insertFoo(foo: Foo) : Mono<Void>

		fun updateFoo(foo: Foo) : Mono<Void>
	}
----

The following example shows an implementation of the preceding interface:

[source,java,indent=0,subs="verbatim,quotes",role="primary"]
.Java
----
	package x.y.service;

	public class DefaultFooService implements FooService {

		@Override
		public Flux<Foo> getFoo(String fooName) {
			// ...
		}

		@Override
		public Publisher<Foo> getFoo(String fooName, String barName) {
			// ...
		}

		@Override
		public Mono<Void> insertFoo(Foo foo) {
			// ...
		}

		@Override
		public Mono<Void> updateFoo(Foo foo) {
			// ...
		}
	}
----
[source,kotlin,indent=0,subs="verbatim,quotes",role="secondary"]
.Kotlin
----
	package x.y.service

	class DefaultFooService : FooService {

		override fun getFoo(fooName: String): Flow<Foo> {
			// ...
		}

		override fun getFoo(fooName: String, barName: String): Publisher<Foo> {
			// ...
		}

		override fun insertFoo(foo: Foo): Mono<Void> {
			// ...
		}

		override fun updateFoo(foo: Foo): Mono<Void> {
			// ...
		}
	}
----

Imperative and reactive transaction management share the same semantics for transaction
boundary and transaction attribute definitions. The main difference between imperative
and reactive transactions is the deferred nature of the latter. `TransactionInterceptor`
decorates the returned reactive type with a transactional operator to begin and clean up
the transaction. Therefore, calling a transactional reactive method defers the actual
transaction management to a subscription type that activates processing of the reactive
type.

Another aspect of reactive transaction management relates to data escaping which is a
natural consequence of the programming model.

Method return values of imperative transactions are returned from transactional methods
upon successful termination of a method so that partially computed results do not escape
the method closure.

Reactive transaction methods return a reactive wrapper type which represents a
computation sequence along with a promise to begin and complete the computation.

A `Publisher` can emit data while a transaction is ongoing but not necessarily completed.
Therefore, methods that depend upon successful completion of an entire transaction need
to ensure completion and buffer results in the calling code.


[[transaction-declarative-rolling-back]]
==== Rolling Back a Declarative Transaction

The previous section outlined the basics of how to specify transactional settings for
classes, typically service layer classes, declaratively in your application. This
section describes how you can control the rollback of transactions in a simple,
declarative fashion.

The recommended way to indicate to the Spring Framework's transaction infrastructure
that a transaction's work is to be rolled back is to throw an `Exception` from code that
is currently executing in the context of a transaction. The Spring Framework's
transaction infrastructure code catches any unhandled `Exception` as it bubbles up
the call stack and makes a determination whether to mark the transaction for rollback.

In its default configuration, the Spring Framework's transaction infrastructure code
marks a transaction for rollback only in the case of runtime, unchecked exceptions.
That is, when the thrown exception is an instance or subclass of `RuntimeException`. (
`Error` instances also, by default, result in a rollback). Checked exceptions that are
thrown from a transactional method do not result in rollback in the default
configuration.

You can configure exactly which `Exception` types mark a transaction for rollback,
including checked exceptions. The following XML snippet demonstrates how you configure
rollback for a checked, application-specific `Exception` type:

[source,xml,indent=0,subs="verbatim,quotes"]
----
	<tx:advice id="txAdvice" transaction-manager="txManager">
		<tx:attributes>
		<tx:method name="get*" read-only="true" rollback-for="NoProductInStockException"/>
		<tx:method name="*"/>
		</tx:attributes>
	</tx:advice>
----

If you do not want a transaction rolled
back when an exception is thrown, you can also specify 'no rollback rules'. The following example tells the Spring Framework's
transaction infrastructure to commit the attendant transaction even in the face of an
unhandled `InstrumentNotFoundException`:

[source,xml,indent=0,subs="verbatim,quotes"]
----
	<tx:advice id="txAdvice">
		<tx:attributes>
		<tx:method name="updateStock" no-rollback-for="InstrumentNotFoundException"/>
		<tx:method name="*"/>
		</tx:attributes>
	</tx:advice>
----

When the Spring Framework's transaction infrastructure catches an exception and it
consults the configured rollback rules to determine whether to mark the transaction for
rollback, the strongest matching rule wins. So, in the case of the following
configuration, any exception other than an `InstrumentNotFoundException` results in a
rollback of the attendant transaction:

[source,xml,indent=0,subs="verbatim,quotes"]
----
	<tx:advice id="txAdvice">
		<tx:attributes>
		<tx:method name="*" rollback-for="Throwable" no-rollback-for="InstrumentNotFoundException"/>
		</tx:attributes>
	</tx:advice>
----

You can also indicate a required rollback programmatically. Although simple,
this process is quite invasive and tightly couples your code to the Spring Framework's
transaction infrastructure. The following example shows how to programmatically indicate
a required rollback:

[source,java,indent=0,subs="verbatim,quotes",role="primary"]
.Java
----
	public void resolvePosition() {
		try {
			// some business logic...
		} catch (NoProductInStockException ex) {
			// trigger rollback programmatically
			TransactionAspectSupport.currentTransactionStatus().setRollbackOnly();
		}
	}
----
[source,kotlin,indent=0,subs="verbatim,quotes",role="secondary"]
.Kotlin
----
	fun resolvePosition() {
		try {
			// some business logic...
		} catch (ex: NoProductInStockException) {
			// trigger rollback programmatically
			TransactionAspectSupport.currentTransactionStatus().setRollbackOnly();
		}
	}
----

You are strongly encouraged to use the declarative approach to rollback, if at all
possible. Programmatic rollback is available should you absolutely need it, but its
usage flies in the face of achieving a clean POJO-based architecture.


[[transaction-declarative-diff-tx]]
==== Configuring Different Transactional Semantics for Different Beans

Consider the scenario where you have a number of service layer objects, and you want to
apply a totally different transactional configuration to each of them. You can do so
by defining distinct `<aop:advisor/>` elements with differing `pointcut` and
`advice-ref` attribute values.

As a point of comparison, first assume that all of your service layer classes are
defined in a root `x.y.service` package. To make all beans that are instances of classes
defined in that package (or in subpackages) and that have names ending in `Service` have
the default transactional configuration, you could write the following:

[source,xml,indent=0,subs="verbatim"]
----
	<?xml version="1.0" encoding="UTF-8"?>
	<beans xmlns="http://www.springframework.org/schema/beans"
		xmlns:xsi="http://www.w3.org/2001/XMLSchema-instance"
		xmlns:aop="http://www.springframework.org/schema/aop"
		xmlns:tx="http://www.springframework.org/schema/tx"
		xsi:schemaLocation="
			http://www.springframework.org/schema/beans
			https://www.springframework.org/schema/beans/spring-beans.xsd
			http://www.springframework.org/schema/tx
			https://www.springframework.org/schema/tx/spring-tx.xsd
			http://www.springframework.org/schema/aop
			https://www.springframework.org/schema/aop/spring-aop.xsd">

		<aop:config>

			<aop:pointcut id="serviceOperation"
					expression="execution(* x.y.service..*Service.*(..))"/>

			<aop:advisor pointcut-ref="serviceOperation" advice-ref="txAdvice"/>

		</aop:config>

		<!-- these two beans will be transactional... -->
		<bean id="fooService" class="x.y.service.DefaultFooService"/>
		<bean id="barService" class="x.y.service.extras.SimpleBarService"/>

		<!-- ... and these two beans won't -->
		<bean id="anotherService" class="org.xyz.SomeService"/> <!-- (not in the right package) -->
		<bean id="barManager" class="x.y.service.SimpleBarManager"/> <!-- (doesn't end in 'Service') -->

		<tx:advice id="txAdvice">
			<tx:attributes>
				<tx:method name="get*" read-only="true"/>
				<tx:method name="*"/>
			</tx:attributes>
		</tx:advice>

		<!-- other transaction infrastructure beans such as a PlatformTransactionManager omitted... -->

	</beans>
----

The following example shows how to configure two distinct beans with totally different
transactional settings:

[source,xml,indent=0,subs="verbatim"]
----
	<?xml version="1.0" encoding="UTF-8"?>
	<beans xmlns="http://www.springframework.org/schema/beans"
		xmlns:xsi="http://www.w3.org/2001/XMLSchema-instance"
		xmlns:aop="http://www.springframework.org/schema/aop"
		xmlns:tx="http://www.springframework.org/schema/tx"
		xsi:schemaLocation="
			http://www.springframework.org/schema/beans
			https://www.springframework.org/schema/beans/spring-beans.xsd
			http://www.springframework.org/schema/tx
			https://www.springframework.org/schema/tx/spring-tx.xsd
			http://www.springframework.org/schema/aop
			https://www.springframework.org/schema/aop/spring-aop.xsd">

		<aop:config>

			<aop:pointcut id="defaultServiceOperation"
					expression="execution(* x.y.service.*Service.*(..))"/>

			<aop:pointcut id="noTxServiceOperation"
					expression="execution(* x.y.service.ddl.DefaultDdlManager.*(..))"/>

			<aop:advisor pointcut-ref="defaultServiceOperation" advice-ref="defaultTxAdvice"/>

			<aop:advisor pointcut-ref="noTxServiceOperation" advice-ref="noTxAdvice"/>

		</aop:config>

		<!-- this bean will be transactional (see the 'defaultServiceOperation' pointcut) -->
		<bean id="fooService" class="x.y.service.DefaultFooService"/>

		<!-- this bean will also be transactional, but with totally different transactional settings -->
		<bean id="anotherFooService" class="x.y.service.ddl.DefaultDdlManager"/>

		<tx:advice id="defaultTxAdvice">
			<tx:attributes>
				<tx:method name="get*" read-only="true"/>
				<tx:method name="*"/>
			</tx:attributes>
		</tx:advice>

		<tx:advice id="noTxAdvice">
			<tx:attributes>
				<tx:method name="*" propagation="NEVER"/>
			</tx:attributes>
		</tx:advice>

		<!-- other transaction infrastructure beans such as a PlatformTransactionManager omitted... -->

	</beans>
----


[[transaction-declarative-txadvice-settings]]
==== <tx:advice/> Settings

This section summarizes the various transactional settings that you can specify by using
the `<tx:advice/>` tag. The default `<tx:advice/>` settings are:

* The <<tx-propagation, propagation setting>> is `REQUIRED.`
* The isolation level is `DEFAULT.`
* The transaction is read-write.
* The transaction timeout defaults to the default timeout of the underlying transaction
  system or none if timeouts are not supported.
* Any `RuntimeException` triggers rollback, and any checked `Exception` does not.

You can change these default settings. The following table summarizes the various attributes of the `<tx:method/>` tags
that are nested within `<tx:advice/>` and `<tx:attributes/>` tags:

[[tx-method-settings]]
.<tx:method/> settings
|===
| Attribute| Required?| Default| Description

| `name`
| Yes
|
| Method names with which the transaction attributes are to be associated. The
  wildcard ({asterisk}) character can be used to associate the same transaction attribute
  settings with a number of methods (for example, `get*`, `handle*`, `on*Event`, and so
  forth).

| `propagation`
| No
| `REQUIRED`
| Transaction propagation behavior.

| `isolation`
| No
| `DEFAULT`
| Transaction isolation level. Only applicable to propagation settings of `REQUIRED` or `REQUIRES_NEW`.

| `timeout`
| No
| -1
| Transaction timeout (seconds). Only applicable to propagation `REQUIRED` or `REQUIRES_NEW`.

| `read-only`
| No
| false
| Read-write versus read-only transaction. Applies only to `REQUIRED` or `REQUIRES_NEW`.

| `rollback-for`
| No
|
| Comma-delimited list of `Exception` instances that trigger rollback. For example,
  `com.foo.MyBusinessException,ServletException`.

| `no-rollback-for`
| No
|
| Comma-delimited list of `Exception` instances that do not trigger rollback. For example,
  `com.foo.MyBusinessException,ServletException`.
|===


[[transaction-declarative-annotations]]
==== Using `@Transactional`

In addition to the XML-based declarative approach to transaction configuration, you can
use an annotation-based approach. Declaring transaction semantics directly in the Java
source code puts the declarations much closer to the affected code. There is not much
danger of undue coupling, because code that is meant to be used transactionally is
almost always deployed that way anyway.

NOTE: The standard `javax.transaction.Transactional` annotation is also supported as a
drop-in replacement to Spring's own annotation. Please refer to JTA 1.2 documentation
for more details.

The ease-of-use afforded by the use of the `@Transactional` annotation is best
illustrated with an example, which is explained in the text that follows.
Consider the following class definition:

[source,java,indent=0,subs="verbatim,quotes",role="primary"]
.Java
----
	// the service class that we want to make transactional
	@Transactional
	public class DefaultFooService implements FooService {

		Foo getFoo(String fooName) {
			// ...
		}

		Foo getFoo(String fooName, String barName) {
			// ...
		}

		void insertFoo(Foo foo) {
			// ...
		}

		void updateFoo(Foo foo) {
			// ...
		}
	}
----
[source,kotlin,indent=0,subs="verbatim,quotes",role="secondary"]
.Kotlin
----
	// the service class that we want to make transactional
	@Transactional
	class DefaultFooService : FooService {

		override fun getFoo(fooName: String): Foo {
			// ...
		}

		override fun getFoo(fooName: String, barName: String): Foo {
			// ...
		}

		override fun insertFoo(foo: Foo) {
			// ...
		}

		override fun updateFoo(foo: Foo) {
			// ...
		}
	}
----

Used at the class level as above, the annotation indicates a default for all methods
of the declaring class (as well as its subclasses). Alternatively, each method can
get annotated individually. Note that a class-level annotation does not apply to
ancestor classes up the class hierarchy; in such a scenario, methods need to be
locally redeclared in order to participate in a subclass-level annotation.

When a POJO class such as the one above is defined as a bean in a Spring context,
you can make the bean instance transactional through an `@EnableTransactionManagement`
annotation in a `@Configuration` class. See the
{api-spring-framework}/transaction/annotation/EnableTransactionManagement.html[javadoc]
for full details.

In XML configuration, the `<tx:annotation-driven/>` tag provides similar convenience:

[source,xml,indent=0,subs="verbatim,quotes"]
----
	<!-- from the file 'context.xml' -->
	<?xml version="1.0" encoding="UTF-8"?>
	<beans xmlns="http://www.springframework.org/schema/beans"
		xmlns:xsi="http://www.w3.org/2001/XMLSchema-instance"
		xmlns:aop="http://www.springframework.org/schema/aop"
		xmlns:tx="http://www.springframework.org/schema/tx"
		xsi:schemaLocation="
			http://www.springframework.org/schema/beans
			https://www.springframework.org/schema/beans/spring-beans.xsd
			http://www.springframework.org/schema/tx
			https://www.springframework.org/schema/tx/spring-tx.xsd
			http://www.springframework.org/schema/aop
			https://www.springframework.org/schema/aop/spring-aop.xsd">

		<!-- this is the service object that we want to make transactional -->
		<bean id="fooService" class="x.y.service.DefaultFooService"/>

		<!-- enable the configuration of transactional behavior based on annotations -->
		<tx:annotation-driven transaction-manager="txManager"/><!-- a PlatformTransactionManager is still required --> <1>

		<bean id="txManager" class="org.springframework.jdbc.datasource.DataSourceTransactionManager">
			<!-- (this dependency is defined somewhere else) -->
			<property name="dataSource" ref="dataSource"/>
		</bean>

		<!-- other <bean/> definitions here -->

	</beans>
----
<1> The line that makes the bean instance transactional.


TIP: You can omit the `transaction-manager` attribute in the `<tx:annotation-driven/>`
tag if the bean name of the `TransactionManager` that you want to wire in has the name,
`transactionManager`. If the `TransactionManager` bean that you want to dependency-inject
has any other name, you have to use the `transaction-manager` attribute, as in the
preceding example.

Reactive transactional methods use reactive return types in contrast to imperative
programming arrangements as the following listing shows:

[source,java,indent=0,subs="verbatim,quotes",role="primary"]
.Java
----
	// the reactive service class that we want to make transactional
	@Transactional
	public class DefaultFooService implements FooService {

		Publisher<Foo> getFoo(String fooName) {
			// ...
		}

		Mono<Foo> getFoo(String fooName, String barName) {
			// ...
		}

		Mono<Void> insertFoo(Foo foo) {
			// ...
		}

		Mono<Void> updateFoo(Foo foo) {
			// ...
		}
	}
----
[source,kotlin,indent=0,subs="verbatim,quotes",role="secondary"]
.Kotlin
----
	// the reactive service class that we want to make transactional
	@Transactional
	class DefaultFooService : FooService {

		override fun getFoo(fooName: String): Flow<Foo> {
			// ...
		}

		override fun getFoo(fooName: String, barName: String): Mono<Foo> {
			// ...
		}

		override fun insertFoo(foo: Foo): Mono<Void> {
			// ...
		}

		override fun updateFoo(foo: Foo): Mono<Void> {
			// ...
		}
	}
----

.Method visibility and `@Transactional`
****
When you use proxies, you should apply the `@Transactional` annotation only to methods
with public visibility. If you do annotate protected, private or package-visible
methods with the `@Transactional` annotation, no error is raised, but the annotated
method does not exhibit the configured transactional settings. If you need to annotate
non-public methods, consider using AspectJ (described later).
****

You can apply the `@Transactional` annotation to an interface definition, a method
on an interface, a class definition, or a public method on a class. However, the
mere presence of the `@Transactional` annotation is not enough to activate the
transactional behavior. The `@Transactional` annotation is merely metadata that can
be consumed by some runtime infrastructure that is `@Transactional`-aware and that
can use the metadata to configure the appropriate beans with transactional behavior.
In the preceding example, the `<tx:annotation-driven/>` element switches on the
transactional behavior.

TIP: The Spring team recommends that you annotate only concrete classes (and methods of
concrete classes) with the `@Transactional` annotation, as opposed to annotating interfaces.
You certainly can place the `@Transactional` annotation on an interface (or an interface
method), but this works only as you would expect it to if you use interface-based
proxies. The fact that Java annotations are not inherited from interfaces means that,
if you use class-based proxies (`proxy-target-class="true"`) or the weaving-based
aspect (`mode="aspectj"`), the transaction settings are not recognized by the proxying
and weaving infrastructure, and the object is not wrapped in a transactional proxy.

NOTE: In proxy mode (which is the default), only external method calls coming in through
the proxy are intercepted. This means that self-invocation (in effect, a method within
the target object calling another method of the target object) does not lead to an actual
transaction at runtime even if the invoked method is marked with `@Transactional`. Also,
the proxy must be fully initialized to provide the expected behavior, so you should not
rely on this feature in your initialization code (that is, `@PostConstruct`).

Consider using of AspectJ mode (see the `mode` attribute in the following table) if you
expect self-invocations to be wrapped with transactions as well. In this case, there no
proxy in the first place. Instead, the target class is woven (that is, its byte code is
modified) to turn `@Transactional` into runtime behavior on any kind of method.

[[tx-annotation-driven-settings]]
.Annotation driven transaction settings
|===
| XML Attribute| Annotation Attribute| Default| Description

| `transaction-manager`
| N/A (see {api-spring-framework}/transaction/annotation/TransactionManagementConfigurer.html[`TransactionManagementConfigurer`] javadoc)
| `transactionManager`
| Name of the transaction manager to use. Required only if the name of the transaction
  manager is not `transactionManager`, as in the preceding example.

| `mode`
| `mode`
| `proxy`
| The default mode (`proxy`) processes annotated beans to be proxied by using Spring's AOP
  framework (following proxy semantics, as discussed earlier, applying to method calls
  coming in through the proxy only). The alternative mode (`aspectj`) instead weaves the
  affected classes with Spring's AspectJ transaction aspect, modifying the target class
  byte code to apply to any kind of method call. AspectJ weaving requires
  `spring-aspects.jar` in the classpath as well as having load-time weaving (or compile-time
  weaving) enabled. (See <<core.adoc#aop-aj-ltw-spring, Spring configuration>>
  for details on how to set up load-time weaving.)

| `proxy-target-class`
| `proxyTargetClass`
| `false`
| Applies to `proxy` mode only. Controls what type of transactional proxies are created
  for classes annotated with the `@Transactional` annotation. If the
  `proxy-target-class` attribute is set to `true`, class-based proxies are created.
  If `proxy-target-class` is `false` or if the attribute is omitted, then standard JDK
  interface-based proxies are created. (See <<core.adoc#aop-proxying, Proxying Mechanisms>>
  for a detailed examination of the different proxy types.)

| `order`
| `order`
| `Ordered.LOWEST_PRECEDENCE`
| Defines the order of the transaction advice that is applied to beans annotated with
  `@Transactional`. (For more information about the rules related to ordering of AOP
  advice, see <<core.adoc#aop-ataspectj-advice-ordering, Advice Ordering>>.)
  No specified ordering means that the AOP subsystem determines the order of the advice.
|===

NOTE: The default advice mode for processing `@Transactional` annotations is `proxy`,
which allows for interception of calls through the proxy only. Local calls within the
same class cannot get intercepted that way. For a more advanced mode of interception,
consider switching to `aspectj` mode in combination with compile-time or load-time weaving.

NOTE: The `proxy-target-class` attribute controls what type of transactional proxies are
created for classes annotated with the `@Transactional` annotation. If
`proxy-target-class` is set to `true`, class-based proxies are created. If
`proxy-target-class` is `false` or if the attribute is omitted, standard JDK
interface-based proxies are created. (See <<core.adoc#aop-proxying>> for a discussion of the
different proxy types.)

NOTE: `@EnableTransactionManagement` and `<tx:annotation-driven/>` looks for
`@Transactional` only on beans in the same application context in which they are defined.
This means that, if you put annotation-driven configuration in a `WebApplicationContext`
for a `DispatcherServlet`, it checks for `@Transactional` beans only in your controllers
and not your services. See <<web.adoc#mvc-servlet, MVC>> for more information.

The most derived location takes precedence when evaluating the transactional settings
for a method. In the case of the following example, the `DefaultFooService` class is
annotated at the class level with the settings for a read-only transaction, but the
`@Transactional` annotation on the `updateFoo(Foo)` method in the same class takes
precedence over the transactional settings defined at the class level.

[source,java,indent=0,subs="verbatim,quotes",role="primary"]
.Java
----
	@Transactional(readOnly = true)
	public class DefaultFooService implements FooService {

		public Foo getFoo(String fooName) {
			// ...
		}

		// these settings have precedence for this method
		@Transactional(readOnly = false, propagation = Propagation.REQUIRES_NEW)
		public void updateFoo(Foo foo) {
			// ...
		}
	}
----
[source,kotlin,indent=0,subs="verbatim",role="secondary"]
.Kotlin
----
	@Transactional(readOnly = true)
	class DefaultFooService : FooService {

		override fun getFoo(fooName: String): Foo {
			// ...
		}

		// these settings have precedence for this method
		@Transactional(readOnly = false, propagation = Propagation.REQUIRES_NEW)
		override fun updateFoo(foo: Foo) {
			// ...
		}
	}
----


[[transaction-declarative-attransactional-settings]]
===== `@Transactional` Settings

The `@Transactional` annotation is metadata that specifies that an interface, class,
or method must have transactional semantics (for example, "`start a brand new read-only
transaction when this method is invoked, suspending any existing transaction`").
The default `@Transactional` settings are as follows:

* The propagation setting is `PROPAGATION_REQUIRED.`
* The isolation level is `ISOLATION_DEFAULT.`
* The transaction is read-write.
* The transaction timeout defaults to the default timeout of the underlying transaction
  system, or to none if timeouts are not supported.
* Any `RuntimeException` triggers rollback, and any checked `Exception` does not.

You can change these default settings. The following table summarizes the various
properties of the `@Transactional` annotation:

[[tx-attransactional-properties]]
.@Transactional Settings
|===
| Property| Type| Description

| <<tx-multiple-tx-mgrs-with-attransactional,value>>
| `String`
| Optional qualifier that specifies the transaction manager to be used.

| <<tx-propagation,propagation>>
| `enum`: `Propagation`
| Optional propagation setting.

| `isolation`
| `enum`: `Isolation`
| Optional isolation level. Applies only to propagation values of `REQUIRED` or `REQUIRES_NEW`.

| `timeout`
| `int` (in seconds of granularity)
| Optional transaction timeout. Applies only to propagation values of `REQUIRED` or `REQUIRES_NEW`.

| `readOnly`
| `boolean`
| Read-write versus read-only transaction. Only applicable to values of `REQUIRED` or `REQUIRES_NEW`.

| `rollbackFor`
| Array of `Class` objects, which must be derived from `Throwable.`
| Optional array of exception classes that must cause rollback.

| `rollbackForClassName`
| Array of class names. The classes must be derived from `Throwable.`
| Optional array of names of exception classes that must cause rollback.

| `noRollbackFor`
| Array of `Class` objects, which must be derived from `Throwable.`
| Optional array of exception classes that must not cause rollback.

| `noRollbackForClassName`
| Array of `String` class names, which must be derived from `Throwable.`
| Optional array of names of exception classes that must not cause rollback.

| `label`
| Array of `String` labels to add an expressive description to the transaction.
| Labels may be evaluated by transaction managers to associate
implementation-specific behavior with the actual transaction.
|===

Currently, you cannot have explicit control over the name of a transaction, where 'name'
means the transaction name that appears in a transaction monitor, if applicable
(for example, WebLogic's transaction monitor), and in logging output. For declarative
transactions, the transaction name is always the fully-qualified class name + `.`
+ the method name of the transactionally advised class. For example, if the
`handlePayment(..)` method of the `BusinessService` class started a transaction, the
name of the transaction would be: `com.example.BusinessService.handlePayment`.

[[tx-multiple-tx-mgrs-with-attransactional]]
===== Multiple Transaction Managers with `@Transactional`

Most Spring applications need only a single transaction manager, but there may be
situations where you want multiple independent transaction managers in a single
application. You can use the `value` or `transactionManager` attribute of the
`@Transactional` annotation to optionally specify the identity of the
<<<<<<< HEAD
`PlatformTransactionManager` to be used. This can either be the bean name or the
qualifier value of the transaction manager bean. For example, using the qualifier
notation, you can combine the following Java code with the following transaction manager
bean declarations in the application context:
=======
`TransactionManager` to be used. This can either be the bean name or the qualifier value
of the transaction manager bean. For example, using the qualifier notation, you can
combine the following Java code with the following transaction manager bean declarations
in the application context:
>>>>>>> e1b2cafb

[source,java,indent=0,subs="verbatim,quotes",role="primary"]
.Java
----
	public class TransactionalService {

		@Transactional("order")
		public void setSomething(String name) { ... }

		@Transactional("account")
		public void doSomething() { ... }
		
		@Transactional("reactive-account")
		public Mono<Void> doSomethingReactive() { ... }
	}
----
[source,kotlin,indent=0,subs="verbatim",role="secondary"]
.Kotlin
----
	class TransactionalService {

		@Transactional("order")
		fun setSomething(name: String) {
			// ...
		}

		@Transactional("account")
		fun doSomething() {
			// ...
		}

		@Transactional("reactive-account")
		fun doSomethingReactive(): Mono<Void> {
			// ...
		}
	}
----

The following listing shows the bean declarations:

[source,xml,indent=0,subs="verbatim,quotes"]
----
	<tx:annotation-driven/>

		<bean id="transactionManager1" class="org.springframework.jdbc.datasource.DataSourceTransactionManager">
			...
			<qualifier value="order"/>
		</bean>

		<bean id="transactionManager2" class="org.springframework.jdbc.datasource.DataSourceTransactionManager">
			...
			<qualifier value="account"/>
		</bean>

		<bean id="transactionManager3" class="org.springframework.data.r2dbc.connectionfactory.R2dbcTransactionManager">
			...
			<qualifier value="reactive-account"/>
		</bean>
----

In this case, the individual methods on `TransactionalService` run under separate
transaction managers, differentiated by the `order`, `account`, and `reactive-account`
qualifiers. The default `<tx:annotation-driven>` target bean name, `transactionManager`,
is still used if no specifically qualified `TransactionManager` bean is found.

[[tx-custom-attributes]]
===== Custom Composed Annotations

If you find you repeatedly use the same attributes with `@Transactional` on many different
methods, <<core.adoc#beans-meta-annotations, Spring's meta-annotation support>> lets you
define custom composed annotations for your specific use cases. For example, consider the
following annotation definitions:

[source,java,indent=0,subs="verbatim,quotes",role="primary"]
.Java
----
	@Target({ElementType.METHOD, ElementType.TYPE})
	@Retention(RetentionPolicy.RUNTIME)
	@Transactional(transactionManager = "order", label = "causal-consistency")
	public @interface OrderTx {
	}

	@Target({ElementType.METHOD, ElementType.TYPE})
	@Retention(RetentionPolicy.RUNTIME)
	@Transactional(transactionManager = "account", label = "retryable")
	public @interface AccountTx {
	}
----
[source,kotlin,indent=0,subs="verbatim",role="secondary"]
.Kotlin
----
	@Target(AnnotationTarget.FUNCTION, AnnotationTarget.TYPE)
	@Retention(AnnotationRetention.RUNTIME)
	@Transactional(transactionManager = "order", label = ["causal-consistency"])
	annotation class OrderTx

	@Target(AnnotationTarget.FUNCTION, AnnotationTarget.TYPE)
	@Retention(AnnotationRetention.RUNTIME)
	@Transactional(transactionManager = "account", label = ["retryable"])
	annotation class AccountTx
----

The preceding annotations let us write the example from the previous section as follows:

[source,java,indent=0,subs="verbatim,quotes",role="primary"]
.Java
----
	public class TransactionalService {

		@OrderTx
		public void setSomething(String name) {
			// ...
		}

		@AccountTx
		public void doSomething() {
			// ...
		}
	}
----
[source,kotlin,indent=0,subs="verbatim",role="secondary"]
.Kotlin
----
	class TransactionalService {

		@OrderTx
		fun setSomething(name: String) {
			// ...
		}

		@AccountTx
		fun doSomething() {
			// ...
		}
	}
----

<<<<<<< HEAD
In the preceding example, we used the syntax to define the transaction manager qualifier
and transactional labels, but we could also have included propagation behavior,
rollback rules, timeouts, and other features.
=======
In the preceding example, we used the syntax to define the transaction manager qualifier,
but we could also have included propagation behavior, rollback rules, timeouts, and other
features.
>>>>>>> e1b2cafb


[[tx-propagation]]
==== Transaction Propagation

This section describes some semantics of transaction propagation in Spring. Note
that this section is not an introduction to transaction propagation proper. Rather, it
details some of the semantics regarding transaction propagation in Spring.

In Spring-managed transactions, be aware of the difference between physical and
logical transactions, and how the propagation setting applies to this difference.

[[tx-propagation-required]]
===== Understanding `PROPAGATION_REQUIRED`

image::images/tx_prop_required.png[]

`PROPAGATION_REQUIRED` enforces a physical transaction, either locally for the current
scope if no transaction exists yet or participating in an existing 'outer' transaction
defined for a larger scope. This is a fine default in common call stack arrangements
within the same thread (for example, a service facade that delegates to several repository methods
where all the underlying resources have to participate in the service-level transaction).

NOTE: By default, a participating transaction joins the characteristics of the outer scope,
silently ignoring the local isolation level, timeout value, or read-only flag (if any).
Consider switching the `validateExistingTransactions` flag to `true` on your transaction
manager if you want isolation level declarations to be rejected when participating in
an existing transaction with a different isolation level. This non-lenient mode also
rejects read-only mismatches (that is, an inner read-write transaction that tries to participate
in a read-only outer scope).

When the propagation setting is `PROPAGATION_REQUIRED`, a logical transaction scope
is created for each method upon which the setting is applied. Each such logical
transaction scope can determine rollback-only status individually, with an outer
transaction scope being logically independent from the inner transaction scope.
In the case of standard `PROPAGATION_REQUIRED` behavior, all these scopes are
mapped to the same physical transaction. So a rollback-only marker set in the inner
transaction scope does affect the outer transaction's chance to actually commit.

However, in the case where an inner transaction scope sets the rollback-only marker, the
outer transaction has not decided on the rollback itself, so the rollback (silently
triggered by the inner transaction scope) is unexpected. A corresponding
`UnexpectedRollbackException` is thrown at that point. This is expected behavior so
that the caller of a transaction can never be misled to assume that a commit was
performed when it really was not. So, if an inner transaction (of which the outer caller
is not aware) silently marks a transaction as rollback-only, the outer caller still
calls commit. The outer caller needs to receive an `UnexpectedRollbackException` to
indicate clearly that a rollback was performed instead.

[[tx-propagation-requires_new]]
===== Understanding `PROPAGATION_REQUIRES_NEW`

image::images/tx_prop_requires_new.png[]

`PROPAGATION_REQUIRES_NEW`, in contrast to `PROPAGATION_REQUIRED`, always uses an
independent physical transaction for each affected transaction scope, never
participating in an existing transaction for an outer scope. In such an arrangement,
the underlying resource transactions are different and, hence, can commit or roll back
independently, with an outer transaction not affected by an inner transaction's rollback
status and with an inner transaction's locks released immediately after its completion.
Such an independent inner transaction can also declare its own isolation level, timeout,
and read-only settings and not inherit an outer transaction's characteristics.

[[tx-propagation-nested]]
===== Understanding `PROPAGATION_NESTED`

`PROPAGATION_NESTED` uses a single physical transaction with multiple savepoints
that it can roll back to. Such partial rollbacks let an inner transaction scope
trigger a rollback for its scope, with the outer transaction being able to continue
the physical transaction despite some operations having been rolled back. This setting
is typically mapped onto JDBC savepoints, so it works only with JDBC resource
transactions. See Spring's {api-spring-framework}/jdbc/datasource/DataSourceTransactionManager.html[`DataSourceTransactionManager`].


[[transaction-declarative-applying-more-than-just-tx-advice]]
==== Advising Transactional Operations

Suppose you want to execute both transactional operations and some basic profiling advice.
How do you effect this in the context of `<tx:annotation-driven/>`?

When you invoke the `updateFoo(Foo)` method, you want to see the following actions:

* The configured profiling aspect starts.
* The transactional advice executes.
* The method on the advised object executes.
* The transaction commits.
* The profiling aspect reports the exact duration of the whole transactional method invocation.

NOTE: This chapter is not concerned with explaining AOP in any great detail (except as it
applies to transactions). See <<core.adoc#aop,AOP>> for detailed coverage of the AOP
configuration and AOP in general.

The following code shows the simple profiling aspect discussed earlier:

[source,java,indent=0,subs="verbatim,quotes",role="primary"]
.Java
----
	package x.y;

	import org.aspectj.lang.ProceedingJoinPoint;
	import org.springframework.util.StopWatch;
	import org.springframework.core.Ordered;

	public class SimpleProfiler implements Ordered {

		private int order;

		// allows us to control the ordering of advice
		public int getOrder() {
			return this.order;
		}

		public void setOrder(int order) {
			this.order = order;
		}

		// this method is the around advice
		public Object profile(ProceedingJoinPoint call) throws Throwable {
			Object returnValue;
			StopWatch clock = new StopWatch(getClass().getName());
			try {
				clock.start(call.toShortString());
				returnValue = call.proceed();
			} finally {
				clock.stop();
				System.out.println(clock.prettyPrint());
			}
			return returnValue;
		}
	}
----
[source,kotlin,indent=0,subs="verbatim",role="secondary"]
.Kotlin
----
	class SimpleProfiler : Ordered {

		private var order: Int = 0

		// allows us to control the ordering of advice
		override fun getOrder(): Int {
			return this.order
		}

		fun setOrder(order: Int) {
			this.order = order
		}

		// this method is the around advice
		fun profile(call: ProceedingJoinPoint): Any {
			var returnValue: Any
			val clock = StopWatch(javaClass.name)
			try {
				clock.start(call.toShortString())
				returnValue = call.proceed()
			} finally {
				clock.stop()
				println(clock.prettyPrint())
			}
			return returnValue
		}
	}
----

The ordering of advice
is controlled through the `Ordered` interface. For full details on advice ordering, see
<<core.adoc#aop-ataspectj-advice-ordering,Advice ordering>>.

The following configuration creates a `fooService` bean that has profiling and
transactional aspects applied to it in the desired order:

[source,xml,indent=0,subs="verbatim"]
----
	<?xml version="1.0" encoding="UTF-8"?>
	<beans xmlns="http://www.springframework.org/schema/beans"
		xmlns:xsi="http://www.w3.org/2001/XMLSchema-instance"
		xmlns:aop="http://www.springframework.org/schema/aop"
		xmlns:tx="http://www.springframework.org/schema/tx"
		xsi:schemaLocation="
			http://www.springframework.org/schema/beans
			https://www.springframework.org/schema/beans/spring-beans.xsd
			http://www.springframework.org/schema/tx
			https://www.springframework.org/schema/tx/spring-tx.xsd
			http://www.springframework.org/schema/aop
			https://www.springframework.org/schema/aop/spring-aop.xsd">

		<bean id="fooService" class="x.y.service.DefaultFooService"/>

		<!-- this is the aspect -->
		<bean id="profiler" class="x.y.SimpleProfiler">
			<!-- execute before the transactional advice (hence the lower order number) -->
			<property name="order" value="1"/>
		</bean>

		<tx:annotation-driven transaction-manager="txManager" order="200"/>

		<aop:config>
				<!-- this advice will execute around the transactional advice -->
				<aop:aspect id="profilingAspect" ref="profiler">
					<aop:pointcut id="serviceMethodWithReturnValue"
							expression="execution(!void x.y..*Service.*(..))"/>
					<aop:around method="profile" pointcut-ref="serviceMethodWithReturnValue"/>
				</aop:aspect>
		</aop:config>

		<bean id="dataSource" class="org.apache.commons.dbcp.BasicDataSource" destroy-method="close">
			<property name="driverClassName" value="oracle.jdbc.driver.OracleDriver"/>
			<property name="url" value="jdbc:oracle:thin:@rj-t42:1521:elvis"/>
			<property name="username" value="scott"/>
			<property name="password" value="tiger"/>
		</bean>

		<bean id="txManager" class="org.springframework.jdbc.datasource.DataSourceTransactionManager">
			<property name="dataSource" ref="dataSource"/>
		</bean>

	</beans>
----

You can configure any number
of additional aspects in similar fashion.

The following example creates the same setup as the previous two examples but uses the purely XML
declarative approach:

[source,xml,indent=0,subs="verbatim"]
----
	<?xml version="1.0" encoding="UTF-8"?>
	<beans xmlns="http://www.springframework.org/schema/beans"
		xmlns:xsi="http://www.w3.org/2001/XMLSchema-instance"
		xmlns:aop="http://www.springframework.org/schema/aop"
		xmlns:tx="http://www.springframework.org/schema/tx"
		xsi:schemaLocation="
			http://www.springframework.org/schema/beans
			https://www.springframework.org/schema/beans/spring-beans.xsd
			http://www.springframework.org/schema/tx
			https://www.springframework.org/schema/tx/spring-tx.xsd
			http://www.springframework.org/schema/aop
			https://www.springframework.org/schema/aop/spring-aop.xsd">

		<bean id="fooService" class="x.y.service.DefaultFooService"/>

		<!-- the profiling advice -->
		<bean id="profiler" class="x.y.SimpleProfiler">
			<!-- execute before the transactional advice (hence the lower order number) -->
			<property name="order" value="1"/>
		</bean>

		<aop:config>
			<aop:pointcut id="entryPointMethod" expression="execution(* x.y..*Service.*(..))"/>
			<!-- will execute after the profiling advice (c.f. the order attribute) -->

			<aop:advisor advice-ref="txAdvice" pointcut-ref="entryPointMethod" order="2"/>
			<!-- order value is higher than the profiling aspect -->

			<aop:aspect id="profilingAspect" ref="profiler">
				<aop:pointcut id="serviceMethodWithReturnValue"
						expression="execution(!void x.y..*Service.*(..))"/>
				<aop:around method="profile" pointcut-ref="serviceMethodWithReturnValue"/>
			</aop:aspect>

		</aop:config>

		<tx:advice id="txAdvice" transaction-manager="txManager">
			<tx:attributes>
				<tx:method name="get*" read-only="true"/>
				<tx:method name="*"/>
			</tx:attributes>
		</tx:advice>

		<!-- other <bean/> definitions such as a DataSource and a TransactionManager here -->

	</beans>
----

The result of the preceding configuration is a `fooService` bean that has profiling and
transactional aspects applied to it in that order. If you want the profiling advice
to execute after the transactional advice on the way in and before the
transactional advice on the way out, you can swap the value of the profiling
aspect bean's `order` property so that it is higher than the transactional advice's
order value.

You can configure additional aspects in similar fashion.


[[transaction-declarative-aspectj]]
==== Using `@Transactional` with AspectJ

You can also use the Spring Framework's `@Transactional` support outside of a Spring
container by means of an AspectJ aspect. To do so, first annotate your classes
(and optionally your classes' methods) with the `@Transactional` annotation,
and then link (weave) your application with the
`org.springframework.transaction.aspectj.AnnotationTransactionAspect` defined in the
`spring-aspects.jar` file. You must also configure The aspect with a transaction
manager. You can use the Spring Framework's IoC container to take care of
dependency-injecting the aspect. The simplest way to configure the transaction
management aspect is to use the `<tx:annotation-driven/>` element and specify the `mode`
attribute to `aspectj` as described in <<transaction-declarative-annotations>>. Because
we focus here on applications that run outside of a Spring container, we show
you how to do it programmatically.

NOTE: Prior to continuing, you may want to read <<transaction-declarative-annotations>> and
<<core.adoc#aop, AOP>> respectively.

The following example shows how to create a transaction manager and configure the
`AnnotationTransactionAspect` to use it:

[source,java,indent=0,subs="verbatim,quotes",role="primary"]
.Java
----
	// construct an appropriate transaction manager
	DataSourceTransactionManager txManager = new DataSourceTransactionManager(getDataSource());

	// configure the AnnotationTransactionAspect to use it; this must be done before executing any transactional methods
	AnnotationTransactionAspect.aspectOf().setTransactionManager(txManager);
----
[source,kotlin,indent=0,subs="verbatim,quotes",role="secondary"]
.Kotlin
----
	// construct an appropriate transaction manager
	val txManager = DataSourceTransactionManager(getDataSource())

	// configure the AnnotationTransactionAspect to use it; this must be done before executing any transactional methods
	AnnotationTransactionAspect.aspectOf().transactionManager = txManager
----

NOTE: When you use this aspect, you must annotate the implementation class (or the methods
within that class or both), not the interface (if any) that the class implements. AspectJ
follows Java's rule that annotations on interfaces are not inherited.

The `@Transactional` annotation on a class specifies the default transaction semantics
for the execution of any public method in the class.

The `@Transactional` annotation on a method within the class overrides the default
transaction semantics given by the class annotation (if present). You can annotate any method,
regardless of visibility.

To weave your applications with the `AnnotationTransactionAspect`, you must either build
your application with AspectJ (see the
https://www.eclipse.org/aspectj/doc/released/devguide/index.html[AspectJ Development
Guide]) or use load-time weaving. See <<core.adoc#aop-aj-ltw,Load-time weaving with
AspectJ in the Spring Framework>> for a discussion of load-time weaving with AspectJ.



[[transaction-programmatic]]
=== Programmatic Transaction Management

The Spring Framework provides two means of programmatic transaction management, by using:

* The `TransactionTemplate` or `TransactionalOperator`.
* A `TransactionManager` implementation directly.

The Spring team generally recommends the `TransactionTemplate` for programmatic
transaction management in imperative flows and `TransactionalOperator` for reactive code.
The second approach is similar to using the JTA `UserTransaction` API, although exception
handling is less cumbersome.


[[tx-prog-template]]
==== Using the `TransactionTemplate`

The `TransactionTemplate` adopts the same approach as other Spring templates, such as
the `JdbcTemplate`. It uses a callback approach (to free application code from having to
do the boilerplate acquisition and release transactional resources) and results in
code that is intention driven, in that your code focuses solely on what
you want to do.

NOTE: As the examples that follow show, using the `TransactionTemplate` absolutely
couples you to Spring's transaction infrastructure and APIs. Whether or not programmatic
transaction management is suitable for your development needs is a decision that you
have to make yourself.

Application code that must execute in a transactional context and that explicitly uses the
`TransactionTemplate` resembles the next example. You, as an application
developer, can write a `TransactionCallback` implementation (typically expressed as an
anonymous inner class) that contains the code that you need to execute in the context of
a transaction. You can then pass an instance of your custom `TransactionCallback` to the
`execute(..)` method exposed on the `TransactionTemplate`. The following example shows how to do so:

[source,java,indent=0,subs="verbatim,quotes",role="primary"]
.Java
----
	public class SimpleService implements Service {

		// single TransactionTemplate shared amongst all methods in this instance
		private final TransactionTemplate transactionTemplate;

		// use constructor-injection to supply the PlatformTransactionManager
		public SimpleService(PlatformTransactionManager transactionManager) {
			this.transactionTemplate = new TransactionTemplate(transactionManager);
		}

		public Object someServiceMethod() {
			return transactionTemplate.execute(new TransactionCallback() {
				// the code in this method executes in a transactional context
				public Object doInTransaction(TransactionStatus status) {
					updateOperation1();
					return resultOfUpdateOperation2();
				}
			});
		}
	}
----
[source,kotlin,indent=0,subs="verbatim,quotes",role="secondary"]
.Kotlin
----
	// use constructor-injection to supply the PlatformTransactionManager
	class SimpleService(transactionManager: PlatformTransactionManager) : Service {

		// single TransactionTemplate shared amongst all methods in this instance
		private val transactionTemplate = TransactionTemplate(transactionManager)

		fun someServiceMethod() = transactionTemplate.execute<Any?> {
			updateOperation1()
			resultOfUpdateOperation2()
		}
	}
----


If there is no return value, you can use the convenient `TransactionCallbackWithoutResult` class
with an anonymous class, as follows:

[source,java,indent=0,subs="verbatim,quotes",role="primary"]
.Java
----
	transactionTemplate.execute(new TransactionCallbackWithoutResult() {
		protected void doInTransactionWithoutResult(TransactionStatus status) {
			updateOperation1();
			updateOperation2();
		}
	});
----
[source,kotlin,indent=0,subs="verbatim,quotes",role="secondary"]
.Kotlin
----
	transactionTemplate.execute(object : TransactionCallbackWithoutResult() {
		override fun doInTransactionWithoutResult(status: TransactionStatus) {
			updateOperation1()
			updateOperation2()
		}
	})
----


Code within the callback can roll the transaction back by calling the
`setRollbackOnly()` method on the supplied `TransactionStatus` object, as follows:

[source,java,indent=0,subs="verbatim,quotes",role="primary"]
.Java
----
	transactionTemplate.execute(new TransactionCallbackWithoutResult() {

		protected void doInTransactionWithoutResult(TransactionStatus status) {
			try {
				updateOperation1();
				updateOperation2();
			} catch (SomeBusinessException ex) {
				status.setRollbackOnly();
			}
		}
	});
----
[source,kotlin,indent=0,subs="verbatim,quotes",role="secondary"]
.Kotlin
----
	transactionTemplate.execute(object : TransactionCallbackWithoutResult() {

		override fun doInTransactionWithoutResult(status: TransactionStatus) {
			try {
				updateOperation1()
				updateOperation2()
			} catch (ex: SomeBusinessException) {
				status.setRollbackOnly()
			}
		}
	})
----

[[tx-prog-template-settings]]
===== Specifying Transaction Settings

You can specify transaction settings (such as the propagation mode, the isolation level,
the timeout, and so forth) on the `TransactionTemplate` either programmatically or in
configuration. By default, `TransactionTemplate` instances have the
<<transaction-declarative-txadvice-settings,default transactional settings>>. The
following example shows the programmatic customization of the transactional settings for
a specific `TransactionTemplate:`

[source,java,indent=0,subs="verbatim,quotes",role="primary"]
.Java
----
	public class SimpleService implements Service {

		private final TransactionTemplate transactionTemplate;

		public SimpleService(PlatformTransactionManager transactionManager) {
			this.transactionTemplate = new TransactionTemplate(transactionManager);

			// the transaction settings can be set here explicitly if so desired
			this.transactionTemplate.setIsolationLevel(TransactionDefinition.ISOLATION_READ_UNCOMMITTED);
			this.transactionTemplate.setTimeout(30); // 30 seconds
			// and so forth...
		}
	}
----
[source,kotlin,indent=0,subs="verbatim,quotes",role="secondary"]
.Kotlin
----
	class SimpleService(transactionManager: PlatformTransactionManager) : Service {

		private val transactionTemplate = TransactionTemplate(transactionManager).apply {
			// the transaction settings can be set here explicitly if so desired
			isolationLevel = TransactionDefinition.ISOLATION_READ_UNCOMMITTED
			timeout = 30 // 30 seconds
			// and so forth...
		}
	}
----

The following example defines a `TransactionTemplate` with some custom transactional
settings by using Spring XML configuration:

[source,xml,indent=0,subs="verbatim,quotes"]
----
	<bean id="sharedTransactionTemplate"
			class="org.springframework.transaction.support.TransactionTemplate">
		<property name="isolationLevelName" value="ISOLATION_READ_UNCOMMITTED"/>
		<property name="timeout" value="30"/>
	</bean>
----

You can then inject the `sharedTransactionTemplate`
into as many services as are required.

Finally, instances of the `TransactionTemplate` class are thread-safe, in that instances
do not maintain any conversational state. `TransactionTemplate` instances do, however,
maintain configuration state. So, while a number of classes may share a single instance
of a `TransactionTemplate`, if a class needs to use a `TransactionTemplate` with
different settings (for example, a different isolation level), you need to create
two distinct `TransactionTemplate` instances.

[[tx-prog-operator]]
==== Using the `TransactionOperator`

The `TransactionOperator` follows an operator design that is similar to other reactive
operators. It uses a callback approach (to free application code from having to do the
boilerplate acquisition and release transactional resources) and results in code that is
intention driven, in that your code focuses solely on what you want to do.

NOTE: As the examples that follow show, using the `TransactionOperator` absolutely
couples you to Spring's transaction infrastructure and APIs. Whether or not programmatic
transaction management is suitable for your development needs is a decision that you have
to make yourself.

Application code that must execute in a transactional context and that explicitly uses
the `TransactionOperator` resembles the next example:

[source,java,indent=0,subs="verbatim,quotes",role="primary"]
.Java
----
	public class SimpleService implements Service {

		// single TransactionOperator shared amongst all methods in this instance
		private final TransactionalOperator transactionalOperator;

		// use constructor-injection to supply the ReactiveTransactionManager
		public SimpleService(ReactiveTransactionManager transactionManager) {
			this.transactionOperator = TransactionalOperator.create(transactionManager);
		}

		public Mono<Object> someServiceMethod() {
			
			// the code in this method executes in a transactional context
			
            Mono<Object> update = updateOperation1();
			
			return update.then(resultOfUpdateOperation2).as(transactionalOperator::transactional);
		}
	}
----
[source,kotlin,indent=0,subs="verbatim,quotes",role="secondary"]
.Kotlin
----
	// use constructor-injection to supply the ReactiveTransactionManager
	class SimpleService(transactionManager: ReactiveTransactionManager) : Service {

		// single TransactionalOperator shared amongst all methods in this instance
		private val transactionalOperator = TransactionalOperator.create(transactionManager)

		suspend fun someServiceMethod() = transactionalOperator.executeAndAwait<Any?> {
			updateOperation1()
			resultOfUpdateOperation2()
		}
	}
----

`TransactionalOperator` can be used in two ways:

* Operator-style using Project Reactor types (`mono.as(transactionalOperator::transactional)`)
* Callback-style for every other case (`transactionalOperator.execute(TransactionCallback<T>)`)

Code within the callback can roll the transaction back by calling the `setRollbackOnly()`
method on the supplied `ReactiveTransaction` object, as follows:

[source,java,indent=0,subs="verbatim,quotes",role="primary"]
.Java
----
	transactionalOperator.execute(new TransactionCallback<>() {

		public Mono<Object> doInTransaction(ReactiveTransaction status) {
			return updateOperation1().then(updateOperation2)
						.doOnError(SomeBusinessException.class, e -> status.setRollbackOnly());
			}
		}
	});
----
[source,kotlin,indent=0,subs="verbatim,quotes",role="secondary"]
.Kotlin
----
	transactionalOperator.execute(object : TransactionCallback() {

		override fun doInTransactionWithoutResult(status: ReactiveTransaction) {
			updateOperation1().then(updateOperation2)
						.doOnError(SomeBusinessException.class, e -> status.setRollbackOnly())
		}
	})
----

[[tx-prog-operator-settings]]
===== Specifying Transaction Settings

You can specify transaction settings (such as the propagation mode, the isolation level,
the timeout, and so forth) for the `TransactionalOperator`. By default,
`TransactionalOperator` instances have
<<transaction-declarative-txadvice-settings,default transactional settings>>. The
following example shows customization of the transactional settings for a specific
`TransactionalOperator:`

[source,java,indent=0,subs="verbatim,quotes",role="primary"]
.Java
----
	public class SimpleService implements Service {

		private final TransactionalOperator transactionalOperator;

		public SimpleService(ReactiveTransactionManager transactionManager) {
			DefaultTransactionDefinition definition = new DefaultTransactionDefinition();
			
			// the transaction settings can be set here explicitly if so desired
			definition.setIsolationLevel(TransactionDefinition.ISOLATION_READ_UNCOMMITTED);
			definition.setTimeout(30); // 30 seconds
			// and so forth...

			this.transactionalOperator = TransactionalOperator.create(transactionManager, definition);
		}
	}
----
[source,kotlin,indent=0,subs="verbatim,quotes",role="secondary"]
.Kotlin
----
	class SimpleService(transactionManager: ReactiveTransactionManager) : Service {

		private val definition = DefaultTransactionDefinition().apply {
			// the transaction settings can be set here explicitly if so desired
			isolationLevel = TransactionDefinition.ISOLATION_READ_UNCOMMITTED
			timeout = 30 // 30 seconds
			// and so forth...
		}
		private val transactionalOperator = TransactionalOperator(transactionManager, definition)
	}
----

[[transaction-programmatic-tm]]
==== Using the `TransactionManager`

The following sections explain programmatic usage of imperative and reactive transaction
managers.

[[transaction-programmatic-ptm]]
===== Using the `PlatformTransactionManager`

For imperative transactions, you can use a
`org.springframework.transaction.PlatformTransactionManager` directly to manage your
transaction. To do so, pass the implementation of the `PlatformTransactionManager` you
use to your bean through a bean reference. Then, by using the `TransactionDefinition` and
`TransactionStatus` objects, you can initiate transactions, roll back, and commit. The
following example shows how to do so:

[source,java,indent=0,subs="verbatim,quotes",role="primary"]
.Java
----
	DefaultTransactionDefinition def = new DefaultTransactionDefinition();
	// explicitly setting the transaction name is something that can be done only programmatically
	def.setName("SomeTxName");
	def.setPropagationBehavior(TransactionDefinition.PROPAGATION_REQUIRED);

	TransactionStatus status = txManager.getTransaction(def);
	try {
		// execute your business logic here
	}
	catch (MyException ex) {
		txManager.rollback(status);
		throw ex;
	}
	txManager.commit(status);
----
[source,kotlin,indent=0,subs="verbatim,quotes",role="secondary"]
.Kotlin
----
	val def = DefaultTransactionDefinition()
	// explicitly setting the transaction name is something that can be done only programmatically
	def.setName("SomeTxName")
	def.propagationBehavior = TransactionDefinition.PROPAGATION_REQUIRED

	val status = txManager.getTransaction(def)
	try {
		// execute your business logic here
	} catch (ex: MyException) {
		txManager.rollback(status)
		throw ex
	}

	txManager.commit(status)
----


[[transaction-programmatic-rtm]]
===== Using the `ReactiveTransactionManager`

When working with reactive transactions, you can use a
`org.springframework.transaction.ReactiveTransactionManager` directly to manage your
transaction. To do so, pass the implementation of the `ReactiveTransactionManager` you
use to your bean through a bean reference. Then, by using the `TransactionDefinition` and
`ReactiveTransaction` objects, you can initiate transactions, roll back, and commit. The
following example shows how to do so:

[source,java,indent=0,subs="verbatim,quotes",role="primary"]
.Java
----
	DefaultTransactionDefinition def = new DefaultTransactionDefinition();
	// explicitly setting the transaction name is something that can be done only programmatically
	def.setName("SomeTxName");
	def.setPropagationBehavior(TransactionDefinition.PROPAGATION_REQUIRED);

	Mono<ReactiveTransaction> reactiveTx = txManager.getReactiveTransaction(def);
	
	reactiveTx.flatMap(status -> {
		
		Mono<Object> tx = ...; // execute your business logic here

		return tx.then(txManager.commit(status))
				.onErrorResume(ex -> txManager.rollback(status).then(Mono.error(ex)));
	});
----
[source,kotlin,indent=0,subs="verbatim,quotes",role="secondary"]
.Kotlin
----
	val def = DefaultTransactionDefinition()
	// explicitly setting the transaction name is something that can be done only programmatically
	def.setName("SomeTxName")
	def.propagationBehavior = TransactionDefinition.PROPAGATION_REQUIRED

	val reactiveTx = txManager.getReactiveTransaction(def)
	reactiveTx.flatMap { status ->

		val tx = ... // execute your business logic here

		tx.then(txManager.commit(status))
				.onErrorResume { ex -> txManager.rollback(status).then(Mono.error(ex)) }
	}
----


[[tx-decl-vs-prog]]
=== Choosing Between Programmatic and Declarative Transaction Management

Programmatic transaction management is usually a good idea only if you have a small
number of transactional operations. For example, if you have a web application that
requires transactions only for certain update operations, you may not want to set up
transactional proxies by using Spring or any other technology. In this case, using the
`TransactionTemplate` may be a good approach. Being able to set the transaction name
explicitly is also something that can be done only by using the programmatic approach to
transaction management.

On the other hand, if your application has numerous transactional operations,
declarative transaction management is usually worthwhile. It keeps transaction
management out of business logic and is not difficult to configure. When using the
Spring Framework, rather than EJB CMT, the configuration cost of declarative transaction
management is greatly reduced.



[[transaction-event]]
=== Transaction-bound Events

As of Spring 4.2, the listener of an event can be bound to a phase of the transaction. The
typical example is to handle the event when the transaction has completed successfully. Doing so
lets events be used with more flexibility when the outcome of the current transaction
actually matters to the listener.

You can register a regular event listener by using the `@EventListener` annotation. If you need
to bind it to the transaction, use `@TransactionalEventListener`. When you do so, the listener
is bound to the commit phase of the transaction by default.

The next example shows this concept. Assume that a component publishes an order-created
event and that we want to define a listener that should only handle that event once the
transaction in which it has been published has committed successfully. The following
example sets up such an event listener:

[source,java,indent=0,subs="verbatim,quotes",role="primary"]
.Java
----
	@Component
	public class MyComponent {

		@TransactionalEventListener
		public void handleOrderCreatedEvent(CreationEvent<Order> creationEvent) {
			// ...
		}
	}
----
[source,kotlin,indent=0,subs="verbatim,quotes",role="secondary"]
.Kotlin
----
	@Component
	class MyComponent {

		@TransactionalEventListener
		fun handleOrderCreatedEvent(creationEvent: CreationEvent<Order>) {
			// ...
		}
	}
----

The `@TransactionalEventListener` annotation exposes a `phase` attribute  that lets you customize
the phase of the transaction to which the listener should be bound. The valid phases are `BEFORE_COMMIT`,
`AFTER_COMMIT` (default), `AFTER_ROLLBACK`, and `AFTER_COMPLETION` that aggregates the transaction
completion (be it a commit or a rollback).

If no transaction is running, the listener is not invoked at all, since we cannot honor the required
semantics. You can, however, override that behavior by setting the `fallbackExecution` attribute
of the annotation to `true`.



[[transaction-application-server-integration]]
=== Application server-specific integration

Spring's transaction abstraction is generally application server-agnostic. Additionally,
Spring's `JtaTransactionManager` class (which can optionally perform a JNDI lookup for
the JTA `UserTransaction` and `TransactionManager` objects) autodetects the location for
the latter object, which varies by application server. Having access to the JTA
`TransactionManager` allows for enhanced transaction semantics -- in particular,
supporting transaction suspension. See the
{api-spring-framework}/transaction/jta/JtaTransactionManager.html[`JtaTransactionManager`]
javadoc for details.

Spring's `JtaTransactionManager` is the standard choice to run on Java EE application
servers and is known to work on all common servers. Advanced functionality, such as
transaction suspension, works on many servers as well (including GlassFish, JBoss and
Geronimo) without any special configuration required. However, for fully supported
transaction suspension and further advanced integration, Spring includes special adapters
for WebLogic Server and WebSphere. These adapters are discussed in the following
sections.

For standard scenarios, including WebLogic Server and WebSphere, consider using the
convenient `<tx:jta-transaction-manager/>` configuration element. When configured,
this element automatically detects the underlying server and chooses the best
transaction manager available for the platform. This means that you need not explicitly
configure server-specific adapter classes (as discussed in the following sections).
Rather, they are chosen automatically, with the standard
`JtaTransactionManager` as the default fallback.


[[transaction-application-server-integration-websphere]]
==== IBM WebSphere

On WebSphere 6.1.0.9 and above, the recommended Spring JTA transaction manager to use is
`WebSphereUowTransactionManager`. This special adapter uses IBM's `UOWManager` API,
which is available in WebSphere Application Server 6.1.0.9 and later. With this adapter,
Spring-driven transaction suspension (suspend and resume as initiated by
`PROPAGATION_REQUIRES_NEW`) is officially supported by IBM.


[[transaction-application-server-integration-weblogic]]
==== Oracle WebLogic Server

On WebLogic Server 9.0 or above, you would typically use the
`WebLogicJtaTransactionManager` instead of the stock `JtaTransactionManager` class. This
special WebLogic-specific subclass of the normal `JtaTransactionManager` supports the
full power of Spring's transaction definitions in a WebLogic-managed transaction
environment, beyond standard JTA semantics. Features include transaction names,
per-transaction isolation levels, and proper resuming of transactions in all cases.



[[transaction-solutions-to-common-problems]]
=== Solutions to Common Problems

This section describes solutions to some common problems.


[[transaction-solutions-to-common-problems-wrong-ptm]]
==== Using the Wrong Transaction Manager for a Specific `DataSource`

Use the correct `PlatformTransactionManager` implementation based on your choice of
transactional technologies and requirements. Used properly, the Spring Framework merely
provides a straightforward and portable abstraction. If you use global
transactions, you must use the
`org.springframework.transaction.jta.JtaTransactionManager` class (or an
<<transaction-application-server-integration,application server-specific subclass>> of
it) for all your transactional operations. Otherwise, the transaction infrastructure
tries to perform local transactions on such resources as container `DataSource`
instances. Such local transactions do not make sense, and a good application server
treats them as errors.



[[transaction-resources]]
=== Further Resources

For more information about the Spring Framework's transaction support, see:

* https://www.javaworld.com/javaworld/jw-01-2009/jw-01-spring-transactions.html[Distributed
  transactions in Spring, with and without XA] is a JavaWorld presentation in which
  Spring's David Syer guides you through seven patterns for distributed
  transactions in Spring applications, three of them with XA and four without.
* https://www.infoq.com/minibooks/JTDS[_Java Transaction Design Strategies_] is a book
  available from https://www.infoq.com/[InfoQ] that provides a well-paced introduction
  to transactions in Java. It also includes side-by-side examples of how to configure
  and use transactions with both the Spring Framework and EJB3.




[[dao]]
== DAO Support

The Data Access Object (DAO) support in Spring is aimed at making it easy to work with
data access technologies (such as JDBC, Hibernate, or JPA) in a consistent way. This
lets you switch between the aforementioned persistence technologies fairly easily,
and it also lets you code without worrying about catching exceptions that are
specific to each technology.



[[dao-exceptions]]
=== Consistent Exception Hierarchy

Spring provides a convenient translation from technology-specific exceptions, such as
`SQLException` to its own exception class hierarchy, which has `DataAccessException` as
the root exception. These exceptions wrap the original exception so that there is never any
risk that you might lose any information about what might have gone wrong.

In addition to JDBC exceptions, Spring can also wrap JPA- and Hibernate-specific exceptions,
converting them to a set of focused runtime exceptions.
This lets you handle most non-recoverable persistence exceptions
in only the appropriate layers, without having annoying boilerplate
catch-and-throw blocks and exception declarations in your DAOs. (You can still trap
and handle exceptions anywhere you need to though.) As mentioned above, JDBC
exceptions (including database-specific dialects) are also converted to the same
hierarchy, meaning that you can perform some operations with JDBC within a consistent
programming model.

The preceding discussion holds true for the various template classes in Spring's support for various ORM
frameworks. If you use the interceptor-based classes, the application must care
about handling `HibernateExceptions` and `PersistenceExceptions` itself, preferably by
delegating to the `convertHibernateAccessException(..)` or
`convertJpaAccessException()` methods, respectively, of `SessionFactoryUtils`. These methods convert the exceptions
to exceptions that are compatible with the exceptions in the `org.springframework.dao`
exception hierarchy. As `PersistenceExceptions` are unchecked, they can  get
thrown, too (sacrificing generic DAO abstraction in terms of exceptions, though).

The following image shows the exception hierarchy that Spring provides. (Note that the
class hierarchy detailed in the image shows only a subset of the entire
`DataAccessException` hierarchy.)

image::images/DataAccessException.png[]



[[dao-annotations]]
=== Annotations Used to Configure DAO or Repository Classes

The best way to guarantee that your Data Access Objects (DAOs) or repositories provide
exception translation is to use the `@Repository` annotation. This annotation also
lets the component scanning support find and configure your DAOs and repositories
without having to provide XML configuration entries for them. The following example shows
how to use the `@Repository` annotation:

[source,java,indent=0,subs="verbatim,quotes",role="primary"]
.Java
----
	@Repository // <1>
	public class SomeMovieFinder implements MovieFinder {
		// ...
	}
----
<1> The `@Repository` annotation.

[source,kotlin,indent=0,subs="verbatim,quotes",role="secondary"]
.Kotlin
----
	@Repository // <1>
	class SomeMovieFinder : MovieFinder {
		// ...
	}
----
<1> The `@Repository` annotation.


Any DAO or repository implementation needs access to a persistence resource,
depending on the persistence technology used. For example, a JDBC-based repository
needs access to a JDBC `DataSource`, and a JPA-based repository needs access to an
`EntityManager`. The easiest way to accomplish this is to have this resource dependency
injected by using one of the `@Autowired`, `@Inject`, `@Resource` or `@PersistenceContext`
annotations. The following example works for a JPA repository:

[source,java,indent=0,subs="verbatim,quotes",role="primary"]
.Java
----
	@Repository
	public class JpaMovieFinder implements MovieFinder {

		@PersistenceContext
		private EntityManager entityManager;

		// ...
	}
----

[source,kotlin,indent=0,subs="verbatim,quotes",role="secondary"]
.Kotlin
----
	@Repository
	class JpaMovieFinder : MovieFinder {

		@PersistenceContext
		private lateinit var entityManager: EntityManager

		// ...
	}
----


If you use the classic Hibernate APIs, you can inject `SessionFactory`, as the following
example shows:

[source,java,indent=0,subs="verbatim,quotes",role="primary"]
.Java
----
	@Repository
	public class HibernateMovieFinder implements MovieFinder {

		private SessionFactory sessionFactory;

		@Autowired
		public void setSessionFactory(SessionFactory sessionFactory) {
			this.sessionFactory = sessionFactory;
		}

		// ...
	}
----
[source,kotlin,indent=0,subs="verbatim,quotes",role="secondary"]
.Kotlin
----
	@Repository
	class HibernateMovieFinder(private val sessionFactory: SessionFactory) : MovieFinder {
		// ...
	}
----

The last example we show here is for typical JDBC support. You could have the
`DataSource` injected into an initialization method or a constructor, where you would create a
`JdbcTemplate` and other data access support classes (such as `SimpleJdbcCall` and others) by using
this `DataSource`. The following example autowires a `DataSource`:

[source,java,indent=0,subs="verbatim,quotes",role="primary"]
.Java
----
	@Repository
	public class JdbcMovieFinder implements MovieFinder {

		private JdbcTemplate jdbcTemplate;

		@Autowired
		public void init(DataSource dataSource) {
			this.jdbcTemplate = new JdbcTemplate(dataSource);
		}

		// ...
	}
----
[source,kotlin,indent=0,subs="verbatim,quotes",role="secondary"]
.Kotlin
----
	@Repository
	class JdbcMovieFinder(dataSource: DataSource) : MovieFinder {
		
		private val jdbcTemplate = JdbcTemplate(dataSource)

		// ...
	}
----

NOTE: See the specific coverage of each persistence technology for details on how to
configure the application context to take advantage of these annotations.




[[jdbc]]
== Data Access with JDBC

The value provided by the Spring Framework JDBC abstraction is perhaps best shown by
the sequence of actions outlined in the following table below. The table shows which actions Spring
takes care of and which actions are your responsibility.

[[jdbc-who-does-what]]
.Spring JDBC - who does what?
|===
| Action| Spring| You

| Define connection parameters.
|
| X

| Open the connection.
| X
|

| Specify the SQL statement.
|
| X

| Declare parameters and provide parameter values
|
| X

| Prepare and execute the statement.
| X
|

| Set up the loop to iterate through the results (if any).
| X
|

| Do the work for each iteration.
|
| X

| Process any exception.
| X
|

| Handle transactions.
| X
|

| Close the connection, the statement, and the resultset.
| X
|
|===

The Spring Framework takes care of all the low-level details that can make JDBC such a
tedious API.



[[jdbc-choose-style]]
=== Choosing an Approach for JDBC Database Access

You can choose among several approaches to form the basis for your JDBC database access.
In addition to three flavors of `JdbcTemplate`, a new `SimpleJdbcInsert` and
`SimpleJdbcCall` approach optimizes database metadata, and the RDBMS Object style takes a
more object-oriented approach similar to that of JDO Query design. Once you start using
one of these approaches, you can still mix and match to include a feature from a
different approach. All approaches require a JDBC 2.0-compliant driver, and some
advanced features require a JDBC 3.0 driver.

* `JdbcTemplate` is the classic and most popular Spring JDBC approach. This
  "`lowest-level`" approach and all others use a JdbcTemplate under the covers.
* `NamedParameterJdbcTemplate` wraps a `JdbcTemplate` to provide named parameters
  instead of the traditional JDBC `?` placeholders. This approach provides better
  documentation and ease of use when you have multiple parameters for an SQL statement.
* `SimpleJdbcInsert` and `SimpleJdbcCall` optimize database metadata to limit the amount
  of necessary configuration. This approach simplifies coding so that you need to
  provide only the name of the table or procedure and provide a map of parameters matching
  the column names. This works only if the database provides adequate metadata. If the
  database does not provide this metadata, you have to provide explicit
  configuration of the parameters.
* RDBMS objects, including `MappingSqlQuery`, `SqlUpdate` and `StoredProcedure`, require
  you to create reusable and thread-safe objects during initialization of your data-access
  layer. This approach is modeled after JDO Query, wherein you define your query
  string, declare parameters, and compile the query. Once you do that, execute methods
  can be called multiple times with various parameter values.



[[jdbc-packages]]
=== Package Hierarchy

The Spring Framework's JDBC abstraction framework consists of four different packages:

* `core`: The `org.springframework.jdbc.core` package contains the `JdbcTemplate` class and its
various callback interfaces, plus a variety of related classes. A subpackage named
`org.springframework.jdbc.core.simple` contains the `SimpleJdbcInsert` and
`SimpleJdbcCall` classes. Another subpackage named
`org.springframework.jdbc.core.namedparam` contains the `NamedParameterJdbcTemplate`
class and the related support classes. See <<jdbc-core>>, <<jdbc-advanced-jdbc>>, and
<<jdbc-simple-jdbc>>.

* `datasource`: The `org.springframework.jdbc.datasource` package contains a utility class for easy
`DataSource` access and various simple `DataSource` implementations that you can use for
testing and running unmodified JDBC code outside of a Java EE container. A subpackage
named `org.springfamework.jdbc.datasource.embedded` provides support for creating
embedded databases by using Java database engines, such as HSQL, H2, and Derby. See
<<jdbc-connections>> and <<jdbc-embedded-database-support>>.

* `object`: The `org.springframework.jdbc.object` package contains classes that represent RDBMS
queries, updates, and stored procedures as thread-safe, reusable objects. See
<<jdbc-object>>. This approach is modeled by JDO, although objects returned by queries
are naturally disconnected from the database. This higher-level of JDBC abstraction
depends on the lower-level abstraction in the `org.springframework.jdbc.core` package.

* `support`: The `org.springframework.jdbc.support` package provides `SQLException` translation
functionality and some utility classes. Exceptions thrown during JDBC processing are
translated to exceptions defined in the `org.springframework.dao` package. This means
that code using the Spring JDBC abstraction layer does not need to implement JDBC or
RDBMS-specific error handling. All translated exceptions are unchecked, which gives you
the option of catching the exceptions from which you can recover while letting other
exceptions be propagated to the caller. See <<jdbc-SQLExceptionTranslator>>.



[[jdbc-core]]
=== Using the JDBC Core Classes to Control Basic JDBC Processing and Error Handling

This section covers how to use the JDBC core classes to control basic JDBC processing,
including error handling. It includes the following topics:

* <<jdbc-JdbcTemplate>>
* <<jdbc-NamedParameterJdbcTemplate>>
* <<jdbc-SQLExceptionTranslator>>
* <<jdbc-statements-executing>>
* <<jdbc-statements-querying>>
* <<jdbc-updates>>
* <<jdbc-auto-generated-keys>>


[[jdbc-JdbcTemplate]]
==== Using `JdbcTemplate`

`JdbcTemplate` is the central class in the JDBC core package. It handles the
creation and release of resources, which helps you avoid common errors, such as
forgetting to close the connection. It performs the basic tasks of the core JDBC
workflow (such as statement creation and execution), leaving application code to provide
SQL and extract results. The `JdbcTemplate` class:

* Runs SQL queries
* Updates statements and stored procedure calls
* Performs iteration over `ResultSet` instances and extraction of returned parameter values.
* Catches JDBC exceptions and translates them to the generic, more informative, exception
hierarchy defined in the `org.springframework.dao` package. (See <<dao-exceptions>>.)

When you use the `JdbcTemplate` for your code, you need only to implement callback
interfaces, giving them a clearly defined contract. Given a `Connection` provided by the
`JdbcTemplate` class, the `PreparedStatementCreator`
callback interface creates a prepared statement, providing SQL and any necessary parameters. The same is true for the
`CallableStatementCreator` interface, which creates callable statements. The
`RowCallbackHandler` interface extracts values from each row of a `ResultSet`.

You can use `JdbcTemplate` within a DAO implementation through direct instantiation
with a `DataSource` reference, or you can configure it in a Spring IoC container and give it to
DAOs as a bean reference.

NOTE: The `DataSource` should always be configured as a bean in the Spring IoC container. In
the first case the bean is given to the service directly; in the second case it is given
to the prepared template.

All SQL issued by this class is logged at the `DEBUG` level under the category
corresponding to the fully qualified class name of the template instance (typically
`JdbcTemplate`, but it may be different if you use a custom subclass of the
`JdbcTemplate` class).

The following sections provide some examples of `JdbcTemplate` usage. These examples
are not an exhaustive list of all of the functionality exposed by the `JdbcTemplate`.
See the attendant {api-spring-framework}/jdbc/core/JdbcTemplate.html[javadoc] for that.

[[jdbc-JdbcTemplate-examples-query]]
===== Querying (`SELECT`)

The following query gets the number of rows in a relation:

[source,java,indent=0,subs="verbatim,quotes",role="primary"]
.Java
----
	int rowCount = this.jdbcTemplate.queryForObject("select count(*) from t_actor", Integer.class);
----
[source,kotlin,indent=0,subs="verbatim,quotes",role="secondary"]
.Kotlin
----
	val rowCount = jdbcTemplate.queryForObject<Int>("select count(*) from t_actor")!!
----

The following query uses a bind variable:

[source,java,indent=0,subs="verbatim,quotes",role="primary"]
.Java
----
	int countOfActorsNamedJoe = this.jdbcTemplate.queryForObject(
			"select count(*) from t_actor where first_name = ?", Integer.class, "Joe");
----
[source,kotlin,indent=0,subs="verbatim,quotes",role="secondary"]
.Kotlin
----
	val countOfActorsNamedJoe = jdbcTemplate.queryForObject<Int>(
			"select count(*) from t_actor where first_name = ?", arrayOf("Joe"))!!
----


The following query looks for a `String`:

[source,java,indent=0,subs="verbatim,quotes",role="primary"]
.Java
----
	String lastName = this.jdbcTemplate.queryForObject(
			"select last_name from t_actor where id = ?",
			String.class, 1212L);
----
[source,kotlin,indent=0,subs="verbatim,quotes",role="secondary"]
.Kotlin
----
	val lastName = this.jdbcTemplate.queryForObject<String>(
			"select last_name from t_actor where id = ?",
			arrayOf(1212L))!!
----

The following query finds and populates a single domain object:

[source,java,indent=0,subs="verbatim,quotes",role="primary"]
.Java
----
	Actor actor = jdbcTemplate.queryForObject(
			"select first_name, last_name from t_actor where id = ?",
			(resultSet, rowNum) -> {
				Actor newActor = new Actor();
				newActor.setFirstName(resultSet.getString("first_name"));
				newActor.setLastName(resultSet.getString("last_name"));
				return newActor;
			},
			1212L);
----
[source,kotlin,indent=0,subs="verbatim,quotes",role="secondary"]
.Kotlin
----
	val actor = jdbcTemplate.queryForObject(
				"select first_name, last_name from t_actor where id = ?",
				arrayOf(1212L)) { rs, _ -> 
			Actor(rs.getString("first_name"), rs.getString("last_name")) 
		}
----

The following query finds and populates a list of domain objects:

[source,java,indent=0,subs="verbatim,quotes",role="primary"]
.Java
----
	List<Actor> actors = this.jdbcTemplate.query(
			"select first_name, last_name from t_actor",
			(resultSet, rowNum) -> {
				Actor actor = new Actor();
				actor.setFirstName(resultSet.getString("first_name"));
				actor.setLastName(resultSet.getString("last_name"));
				return actor;
			});
----
[source,kotlin,indent=0,subs="verbatim,quotes",role="secondary"]
.Kotlin
----
	val actors = jdbcTemplate.query("select first_name, last_name from t_actor") { rs, _ ->
			Actor(rs.getString("first_name"), rs.getString("last_name"))
----

If the last two snippets of code actually existed in the same application, it would make
sense to remove the duplication present in the two `RowMapper` lambda expressions and
extract them out into a single field that could then be referenced by DAO methods as needed.
For example, it may be better to write the preceding code snippet as follows:

[source,java,indent=0,subs="verbatim,quotes",role="primary"]
.Java
----
	private final RowMapper<Actor> actorRowMapper = (resultSet, rowNum) -> {
		Actor actor = new Actor();
		actor.setFirstName(resultSet.getString("first_name"));
		actor.setLastName(resultSet.getString("last_name"));
		return actor;
	};

	public List<Actor> findAllActors() {
		return this.jdbcTemplate.query( "select first_name, last_name from t_actor", actorRowMapper);
	}
----
[source,kotlin,indent=0,subs="verbatim,quotes",role="secondary"]
.Kotlin
----
	val actorMapper = RowMapper<Actor> { rs: ResultSet, rowNum: Int ->
		Actor(rs.getString("first_name"), rs.getString("last_name"))
	}

	fun findAllActors(): List<Actor> {
		return jdbcTemplate.query("select first_name, last_name from t_actor", actorMapper)
	}
----

[[jdbc-JdbcTemplate-examples-update]]
===== Updating (`INSERT`, `UPDATE`, and `DELETE`) with `JdbcTemplate`

You can use the `update(..)` method to perform insert, update, and delete operations.
Parameter values are usually provided as variable arguments or, alternatively, as an object array.

The following example inserts a new entry:

[source,java,indent=0,subs="verbatim,quotes",role="primary"]
.Java
----
	this.jdbcTemplate.update(
			"insert into t_actor (first_name, last_name) values (?, ?)",
			"Leonor", "Watling");
----
[source,kotlin,indent=0,subs="verbatim,quotes",role="secondary"]
.Kotlin
----
	jdbcTemplate.update(
			"insert into t_actor (first_name, last_name) values (?, ?)",
			"Leonor", "Watling")
----

The following example updates an existing entry:

[source,java,indent=0,subs="verbatim,quotes",role="primary"]
.Java
----
	this.jdbcTemplate.update(
			"update t_actor set last_name = ? where id = ?",
			"Banjo", 5276L);
----
[source,kotlin,indent=0,subs="verbatim,quotes",role="secondary"]
.Kotlin
----
	jdbcTemplate.update(
			"update t_actor set last_name = ? where id = ?",
			"Banjo", 5276L)
----

The following example deletes an entry:

[source,java,indent=0,subs="verbatim,quotes",role="primary"]
.Java
----
	this.jdbcTemplate.update(
			"delete from t_actor where id = ?",
			Long.valueOf(actorId));
----
[source,kotlin,indent=0,subs="verbatim,quotes",role="secondary"]
.Kotlin
----
	jdbcTemplate.update("delete from t_actor where id = ?", actorId.toLong())
----

[[jdbc-JdbcTemplate-examples-other]]
===== Other `JdbcTemplate` Operations

You can use the `execute(..)` method to run any arbitrary SQL. Consequently, the
method is often used for DDL statements. It is heavily overloaded with variants that take
callback interfaces, binding variable arrays, and so on. The following example creates a
table:

[source,java,indent=0,subs="verbatim,quotes",role="primary"]
.Java
----
	this.jdbcTemplate.execute("create table mytable (id integer, name varchar(100))");
----
[source,kotlin,indent=0,subs="verbatim,quotes",role="secondary"]
.Kotlin
----
	jdbcTemplate.execute("create table mytable (id integer, name varchar(100))")
----

The following example invokes a stored procedure:

[source,java,indent=0,subs="verbatim,quotes",role="primary"]
.Java
----
	this.jdbcTemplate.update(
			"call SUPPORT.REFRESH_ACTORS_SUMMARY(?)",
			Long.valueOf(unionId));
----
[source,kotlin,indent=0,subs="verbatim,quotes",role="secondary"]
.Kotlin
----
	jdbcTemplate.update(
			"call SUPPORT.REFRESH_ACTORS_SUMMARY(?)",
			unionId.toLong())
----


More sophisticated stored procedure support is <<jdbc-StoredProcedure, covered later>>.

[[jdbc-JdbcTemplate-idioms]]
===== `JdbcTemplate` Best Practices

Instances of the `JdbcTemplate` class are thread-safe, once configured. This is
important because it means that you can configure a single instance of a `JdbcTemplate`
and then safely inject this shared reference into multiple DAOs (or repositories).
The `JdbcTemplate` is stateful, in that it maintains a reference to a `DataSource`, but
this state is not conversational state.

A common practice when using the `JdbcTemplate` class (and the associated
<<jdbc-NamedParameterJdbcTemplate, `NamedParameterJdbcTemplate`>> class) is to
configure a `DataSource` in your Spring configuration file and then dependency-inject
that shared `DataSource` bean into your DAO classes. The `JdbcTemplate` is created in
the setter for the `DataSource`. This leads to DAOs that resemble the following:

[source,java,indent=0,subs="verbatim,quotes",role="primary"]
.Java
----
	public class JdbcCorporateEventDao implements CorporateEventDao {

		private JdbcTemplate jdbcTemplate;

		public void setDataSource(DataSource dataSource) {
			this.jdbcTemplate = new JdbcTemplate(dataSource);
		}

		// JDBC-backed implementations of the methods on the CorporateEventDao follow...
	}
----
[source,kotlin,indent=0,subs="verbatim,quotes",role="secondary"]
.Kotlin
----
	class JdbcCorporateEventDao(dataSource: DataSource) : CorporateEventDao {

		private val jdbcTemplate = JdbcTemplate(dataSource)

		// JDBC-backed implementations of the methods on the CorporateEventDao follow...
	}
----

The following example shows the corresponding XML configuration:

[source,xml,indent=0,subs="verbatim,quotes"]
----
	<?xml version="1.0" encoding="UTF-8"?>
	<beans xmlns="http://www.springframework.org/schema/beans"
		xmlns:xsi="http://www.w3.org/2001/XMLSchema-instance"
		xmlns:context="http://www.springframework.org/schema/context"
		xsi:schemaLocation="
			http://www.springframework.org/schema/beans
			https://www.springframework.org/schema/beans/spring-beans.xsd
			http://www.springframework.org/schema/context
			https://www.springframework.org/schema/context/spring-context.xsd">

		<bean id="corporateEventDao" class="com.example.JdbcCorporateEventDao">
			<property name="dataSource" ref="dataSource"/>
		</bean>

		<bean id="dataSource" class="org.apache.commons.dbcp.BasicDataSource" destroy-method="close">
			<property name="driverClassName" value="${jdbc.driverClassName}"/>
			<property name="url" value="${jdbc.url}"/>
			<property name="username" value="${jdbc.username}"/>
			<property name="password" value="${jdbc.password}"/>
		</bean>

		<context:property-placeholder location="jdbc.properties"/>

	</beans>
----

An alternative to explicit configuration is to use component-scanning and annotation
support for dependency injection. In this case, you can annotate the class with `@Repository`
(which makes it a candidate for component-scanning) and annotate the `DataSource` setter
method with `@Autowired`. The following example shows how to do so:

[source,java,indent=0,subs="verbatim,quotes",role="primary"]
.Java
----
	@Repository // <1>
	public class JdbcCorporateEventDao implements CorporateEventDao {

		private JdbcTemplate jdbcTemplate;

		@Autowired // <2>
		public void setDataSource(DataSource dataSource) {
			this.jdbcTemplate = new JdbcTemplate(dataSource); // <3>
		}

		// JDBC-backed implementations of the methods on the CorporateEventDao follow...
	}
----
<1> Annotate the class with `@Repository`.
<2> Annotate the `DataSource` setter method with `@Autowired`.
<3> Create a new `JdbcTemplate` with the `DataSource`.

[source,kotlin,indent=0,subs="verbatim,quotes",role="secondary"]
.Kotlin
----
	@Repository // <1>
	class JdbcCorporateEventDao(dataSource: DataSource) : CorporateEventDao { // <2>

		private val jdbcTemplate = JdbcTemplate(dataSource) // <3>
		
		// JDBC-backed implementations of the methods on the CorporateEventDao follow...
	}
----
<1> Annotate the class with `@Repository`.
<2> Constructor injection of the `DataSource`.
<3> Create a new `JdbcTemplate` with the `DataSource`.


The following example shows the corresponding XML configuration:

[source,xml,indent=0,subs="verbatim,quotes"]
----
	<?xml version="1.0" encoding="UTF-8"?>
	<beans xmlns="http://www.springframework.org/schema/beans"
		xmlns:xsi="http://www.w3.org/2001/XMLSchema-instance"
		xmlns:context="http://www.springframework.org/schema/context"
		xsi:schemaLocation="
			http://www.springframework.org/schema/beans
			https://www.springframework.org/schema/beans/spring-beans.xsd
			http://www.springframework.org/schema/context
			https://www.springframework.org/schema/context/spring-context.xsd">

		<!-- Scans within the base package of the application for @Component classes to configure as beans -->
		<context:component-scan base-package="org.springframework.docs.test" />

		<bean id="dataSource" class="org.apache.commons.dbcp.BasicDataSource" destroy-method="close">
			<property name="driverClassName" value="${jdbc.driverClassName}"/>
			<property name="url" value="${jdbc.url}"/>
			<property name="username" value="${jdbc.username}"/>
			<property name="password" value="${jdbc.password}"/>
		</bean>

		<context:property-placeholder location="jdbc.properties"/>

	</beans>
----

If you use Spring's `JdbcDaoSupport` class and your various JDBC-backed DAO classes
extend from it, your sub-class inherits a `setDataSource(..)` method from the
`JdbcDaoSupport` class. You can choose whether to inherit from this class. The
`JdbcDaoSupport` class is provided as a convenience only.

Regardless of which of the above template initialization styles you choose to use (or
not), it is seldom necessary to create a new instance of a `JdbcTemplate` class each
time you want to run SQL. Once configured, a `JdbcTemplate` instance is thread-safe.
If your application accesses multiple
databases, you may want multiple `JdbcTemplate` instances, which requires multiple `DataSources` and, subsequently, multiple differently
configured `JdbcTemplate` instances.


[[jdbc-NamedParameterJdbcTemplate]]
==== Using `NamedParameterJdbcTemplate`

The `NamedParameterJdbcTemplate` class adds support for programming JDBC statements
by using named parameters, as opposed to programming JDBC statements using only classic
placeholder ( `'?'`) arguments. The `NamedParameterJdbcTemplate` class wraps a
`JdbcTemplate` and delegates to the wrapped `JdbcTemplate` to do much of its work. This
section describes only those areas of the `NamedParameterJdbcTemplate` class that differ
from the `JdbcTemplate` itself -- namely, programming JDBC statements by using named
parameters. The following example shows how to use `NamedParameterJdbcTemplate`:

[source,java,indent=0,subs="verbatim,quotes",role="primary"]
.Java
----
	// some JDBC-backed DAO class...
	private NamedParameterJdbcTemplate namedParameterJdbcTemplate;

	public void setDataSource(DataSource dataSource) {
		this.namedParameterJdbcTemplate = new NamedParameterJdbcTemplate(dataSource);
	}

	public int countOfActorsByFirstName(String firstName) {

		String sql = "select count(*) from T_ACTOR where first_name = :first_name";

		SqlParameterSource namedParameters = new MapSqlParameterSource("first_name", firstName);

		return this.namedParameterJdbcTemplate.queryForObject(sql, namedParameters, Integer.class);
	}
----

[source,kotlin,indent=0,subs="verbatim,quotes",role="secondary"]
.Kotlin
----
	private val namedParameterJdbcTemplate = NamedParameterJdbcTemplate(dataSource)

	fun countOfActorsByFirstName(firstName: String): Int {
		val sql = "select count(*) from T_ACTOR where first_name = :first_name"
		val namedParameters = MapSqlParameterSource("first_name", firstName)
		return namedParameterJdbcTemplate.queryForObject(sql, namedParameters, Int::class.java)!!
	}
----

Notice the use of the named parameter notation in the value assigned to the `sql`
variable and the corresponding value that is plugged into the `namedParameters`
variable (of type `MapSqlParameterSource`).

Alternatively, you can pass along named parameters and their corresponding values to a
`NamedParameterJdbcTemplate` instance by using the `Map`-based style.The remaining
methods exposed by the `NamedParameterJdbcOperations` and implemented by the
`NamedParameterJdbcTemplate` class follow a similar pattern and are not covered here.

The following example shows the use of the `Map`-based style:

[source,java,indent=0,subs="verbatim,quotes",role="primary"]
.Java
----
	// some JDBC-backed DAO class...
	private NamedParameterJdbcTemplate namedParameterJdbcTemplate;

	public void setDataSource(DataSource dataSource) {
		this.namedParameterJdbcTemplate = new NamedParameterJdbcTemplate(dataSource);
	}

	public int countOfActorsByFirstName(String firstName) {

		String sql = "select count(*) from T_ACTOR where first_name = :first_name";

		Map<String, String> namedParameters = Collections.singletonMap("first_name", firstName);

		return this.namedParameterJdbcTemplate.queryForObject(sql, namedParameters,  Integer.class);
	}
----
[source,kotlin,indent=0,subs="verbatim,quotes",role="secondary"]
.Kotlin
----
	// some JDBC-backed DAO class...
	private val namedParameterJdbcTemplate = NamedParameterJdbcTemplate(dataSource)

	fun countOfActorsByFirstName(firstName: String): Int {
		val sql = "select count(*) from T_ACTOR where first_name = :first_name"
		val namedParameters = mapOf("first_name" to firstName)
		return namedParameterJdbcTemplate.queryForObject(sql, namedParameters, Int::class.java)!!
	}
----

One nice feature related to the `NamedParameterJdbcTemplate` (and existing in the same
Java package) is the `SqlParameterSource` interface. You have already seen an example of
an implementation of this interface in one of the previous code snippets (the
`MapSqlParameterSource` class). An `SqlParameterSource` is a source of named parameter
values to a `NamedParameterJdbcTemplate`. The `MapSqlParameterSource` class is a
simple implementation that is an adapter around a `java.util.Map`, where the keys
are the parameter names and the values are the parameter values.

Another `SqlParameterSource` implementation is the `BeanPropertySqlParameterSource`
class. This class wraps an arbitrary JavaBean (that is, an instance of a class that
adheres to https://www.oracle.com/technetwork/java/javase/documentation/spec-136004.html[the
JavaBean conventions]) and uses the properties of the wrapped JavaBean as the source
of named parameter values.

The following example shows a typical JavaBean:

[source,java,indent=0,subs="verbatim,quotes",role="primary"]
.Java
----
	public class Actor {

		private Long id;
		private String firstName;
		private String lastName;

		public String getFirstName() {
			return this.firstName;
		}

		public String getLastName() {
			return this.lastName;
		}

		public Long getId() {
			return this.id;
		}

		// setters omitted...

	}
----
[source,kotlin,indent=0,subs="verbatim,quotes",role="secondary"]
.Kotlin
----
	data class Actor(val id: Long, val firstName: String, val lastName: String)
----

The following example uses a `NamedParameterJdbcTemplate` to return the count of the
members of the class shown in the preceding example:

[source,java,indent=0,subs="verbatim,quotes",role="primary"]
.Java
----
	// some JDBC-backed DAO class...
	private NamedParameterJdbcTemplate namedParameterJdbcTemplate;

	public void setDataSource(DataSource dataSource) {
		this.namedParameterJdbcTemplate = new NamedParameterJdbcTemplate(dataSource);
	}

	public int countOfActors(Actor exampleActor) {

		// notice how the named parameters match the properties of the above 'Actor' class
		String sql = "select count(*) from T_ACTOR where first_name = :firstName and last_name = :lastName";

		SqlParameterSource namedParameters = new BeanPropertySqlParameterSource(exampleActor);

		return this.namedParameterJdbcTemplate.queryForObject(sql, namedParameters, Integer.class);
	}
----
[source,kotlin,indent=0,subs="verbatim,quotes",role="secondary"]
.Kotlin
----
	// some JDBC-backed DAO class...
	private val namedParameterJdbcTemplate = NamedParameterJdbcTemplate(dataSource)

	private val namedParameterJdbcTemplate = NamedParameterJdbcTemplate(dataSource)

	fun countOfActors(exampleActor: Actor): Int {
		// notice how the named parameters match the properties of the above 'Actor' class
		val sql = "select count(*) from T_ACTOR where first_name = :firstName and last_name = :lastName"
		val namedParameters = BeanPropertySqlParameterSource(exampleActor)
		return namedParameterJdbcTemplate.queryForObject(sql, namedParameters, Int::class.java)!!
	}
----

Remember that the `NamedParameterJdbcTemplate` class wraps a classic `JdbcTemplate`
template. If you need access to the wrapped `JdbcTemplate` instance to access
functionality that is present only in the `JdbcTemplate` class, you can use the
`getJdbcOperations()` method to access the wrapped `JdbcTemplate` through the
`JdbcOperations` interface.

See also <<jdbc-JdbcTemplate-idioms>> for guidelines on using the
`NamedParameterJdbcTemplate` class in the context of an application.


[[jdbc-SQLExceptionTranslator]]
==== Using `SQLExceptionTranslator`

`SQLExceptionTranslator` is an interface to be implemented by classes that can translate
between `SQLExceptions` and Spring's own `org.springframework.dao.DataAccessException`,
which is agnostic in regard to data access strategy. Implementations can be generic (for
example, using SQLState codes for JDBC) or proprietary (for example, using Oracle error
codes) for greater precision.

`SQLErrorCodeSQLExceptionTranslator` is the implementation of `SQLExceptionTranslator`
that is used by default. This implementation uses specific vendor codes. It is more
precise than the `SQLState` implementation. The error code translations are based on
codes held in a JavaBean type class called `SQLErrorCodes`. This class is created and
populated by an `SQLErrorCodesFactory`, which (as the name suggests) is a factory for
creating `SQLErrorCodes` based on the contents of a configuration file named
`sql-error-codes.xml`. This file is populated with vendor codes and based on the
`DatabaseProductName` taken from `DatabaseMetaData`. The codes for the actual
database you are using are used.

The `SQLErrorCodeSQLExceptionTranslator` applies matching rules in the following sequence:

. Any custom translation implemented by a subclass. Normally, the provided concrete
  `SQLErrorCodeSQLExceptionTranslator` is used, so this rule does not apply. It
  applies only if you have actually provided a subclass implementation.
. Any custom implementation of the `SQLExceptionTranslator` interface that is provided
  as the `customSqlExceptionTranslator` property of the `SQLErrorCodes` class.
. The list of instances of the `CustomSQLErrorCodesTranslation` class (provided for the
  `customTranslations` property of the `SQLErrorCodes` class) are searched for a match.
. Error code matching is applied.
. Use the fallback translator. `SQLExceptionSubclassTranslator` is the default fallback
  translator. If this translation is not available, the next fallback translator is
  the `SQLStateSQLExceptionTranslator`.

NOTE: The `SQLErrorCodesFactory` is used by default to define `Error` codes and custom exception
translations. They are looked up in a file named `sql-error-codes.xml` from the
classpath, and the matching `SQLErrorCodes` instance is located based on the database
name from the database metadata of the database in use.

You can extend `SQLErrorCodeSQLExceptionTranslator`, as the following example shows:

[source,java,indent=0,subs="verbatim,quotes",role="primary"]
.Java
----
	public class CustomSQLErrorCodesTranslator extends SQLErrorCodeSQLExceptionTranslator {

		protected DataAccessException customTranslate(String task, String sql, SQLException sqlEx) {
			if (sqlEx.getErrorCode() == -12345) {
				return new DeadlockLoserDataAccessException(task, sqlEx);
			}
			return null;
		}
	}
----
[source,kotlin,indent=0,subs="verbatim,quotes",role="secondary"]
.Kotlin
----
	class CustomSQLErrorCodesTranslator : SQLErrorCodeSQLExceptionTranslator() {

		override fun customTranslate(task: String, sql: String?, sqlEx: SQLException): DataAccessException? {
			if (sqlEx.errorCode == -12345) {
					return DeadlockLoserDataAccessException(task, sqlEx)
				}
				return null;
		}
	}
----

In the preceding example, the specific error code (`-12345`) is translated, while other errors are
left to be translated by the default translator implementation. To use this custom
translator, you must pass it to the `JdbcTemplate` through the method
`setExceptionTranslator`, and you must use this `JdbcTemplate` for all of the data access
processing where this translator is needed. The following example shows how you can use this custom
translator:

[source,java,indent=0,subs="verbatim,quotes",role="primary"]
.Java
----
	private JdbcTemplate jdbcTemplate;

	public void setDataSource(DataSource dataSource) {

		// create a JdbcTemplate and set data source
		this.jdbcTemplate = new JdbcTemplate();
		this.jdbcTemplate.setDataSource(dataSource);

		// create a custom translator and set the DataSource for the default translation lookup
		CustomSQLErrorCodesTranslator tr = new CustomSQLErrorCodesTranslator();
		tr.setDataSource(dataSource);
		this.jdbcTemplate.setExceptionTranslator(tr);

	}

	public void updateShippingCharge(long orderId, long pct) {
		// use the prepared JdbcTemplate for this update
		this.jdbcTemplate.update("update orders" +
			" set shipping_charge = shipping_charge * ? / 100" +
			" where id = ?", pct, orderId);
	}
----
[source,kotlin,indent=0,subs="verbatim,quotes",role="secondary"]
.Kotlin
----
	// create a JdbcTemplate and set data source
	private val jdbcTemplate = JdbcTemplate(dataSource).apply {
		// create a custom translator and set the DataSource for the default translation lookup
		exceptionTranslator = CustomSQLErrorCodesTranslator().apply {
			this.dataSource = dataSource 
		}
	}
	
	fun updateShippingCharge(orderId: Long, pct: Long) {
		// use the prepared JdbcTemplate for this update
		this.jdbcTemplate!!.update("update orders" +
				" set shipping_charge = shipping_charge * ? / 100" +
				" where id = ?", pct, orderId)
	}
----

The custom translator is passed a data source in order to look up the error codes in
`sql-error-codes.xml`.


[[jdbc-statements-executing]]
==== Running Statements

Running an SQL statement requires very little code. You need a `DataSource` and a
`JdbcTemplate`, including the convenience methods that are provided with the
`JdbcTemplate`. The following example shows what you need to include for a minimal but
fully functional class that creates a new table:

[source,java,indent=0,subs="verbatim,quotes",role="primary"]
.Java
----
	import javax.sql.DataSource;
	import org.springframework.jdbc.core.JdbcTemplate;

	public class ExecuteAStatement {

		private JdbcTemplate jdbcTemplate;

		public void setDataSource(DataSource dataSource) {
			this.jdbcTemplate = new JdbcTemplate(dataSource);
		}

		public void doExecute() {
			this.jdbcTemplate.execute("create table mytable (id integer, name varchar(100))");
		}
	}
----
[source,kotlin,indent=0,subs="verbatim,quotes",role="secondary"]
.Kotlin
----
	import javax.sql.DataSource
	import org.springframework.jdbc.core.JdbcTemplate

	class ExecuteAStatement(dataSource: DataSource) {

		private val jdbcTemplate = JdbcTemplate(dataSource)

		fun doExecute() {
			jdbcTemplate.execute("create table mytable (id integer, name varchar(100))")
		}
	}
----


[[jdbc-statements-querying]]
==== Running Queries

Some query methods return a single value. To retrieve a count or a specific value from
one row, use `queryForObject(..)`. The latter converts the returned JDBC `Type` to the
Java class that is passed in as an argument. If the type conversion is invalid, an
`InvalidDataAccessApiUsageException` is thrown. The following example contains two
query methods, one for an `int` and one that queries for a `String`:

[source,java,indent=0,subs="verbatim,quotes",role="primary"]
.Java
----
	import javax.sql.DataSource;
	import org.springframework.jdbc.core.JdbcTemplate;

	public class RunAQuery {

		private JdbcTemplate jdbcTemplate;

		public void setDataSource(DataSource dataSource) {
			this.jdbcTemplate = new JdbcTemplate(dataSource);
		}

		public int getCount() {
			return this.jdbcTemplate.queryForObject("select count(*) from mytable", Integer.class);
		}

		public String getName() {
			return this.jdbcTemplate.queryForObject("select name from mytable", String.class);
		}
	}
----
[source,kotlin,indent=0,subs="verbatim,quotes",role="secondary"]
.Kotlin
----
import javax.sql.DataSource
import org.springframework.jdbc.core.JdbcTemplate

class RunAQuery(dataSource: DataSource) {

	private val jdbcTemplate = JdbcTemplate(dataSource)

	val count: Int
		get() = jdbcTemplate.queryForObject("select count(*) from mytable")!!

	val name: String?
		get() = jdbcTemplate.queryForObject("select name from mytable")
}
----

In addition to the single result query methods, several methods return a list with an
entry for each row that the query returned. The most generic method is `queryForList(..)`,
which returns a `List` where each element is a `Map` containing one entry for each column,
using the column name as the key. If you add a method to the preceding example to retrieve a
list of all the rows, it might be as follows:

[source,java,indent=0,subs="verbatim,quotes",role="primary"]
.Java
----
	private JdbcTemplate jdbcTemplate;

	public void setDataSource(DataSource dataSource) {
		this.jdbcTemplate = new JdbcTemplate(dataSource);
	}

	public List<Map<String, Object>> getList() {
		return this.jdbcTemplate.queryForList("select * from mytable");
	}
----
[source,kotlin,indent=0,subs="verbatim,quotes",role="secondary"]
.Kotlin
----
	private val jdbcTemplate = JdbcTemplate(dataSource)

	fun getList(): List<Map<String, Any>> {
		return jdbcTemplate.queryForList("select * from mytable")
	}
----

The returned list would resemble the following:

[literal,subs="verbatim,quotes"]
----
[{name=Bob, id=1}, {name=Mary, id=2}]
----


[[jdbc-updates]]
==== Updating the Database

The following example updates a column for a certain primary key:

[source,java,indent=0,subs="verbatim,quotes",role="primary"]
.Java
----
	import javax.sql.DataSource;
	import org.springframework.jdbc.core.JdbcTemplate;

	public class ExecuteAnUpdate {

		private JdbcTemplate jdbcTemplate;

		public void setDataSource(DataSource dataSource) {
			this.jdbcTemplate = new JdbcTemplate(dataSource);
		}

		public void setName(int id, String name) {
			this.jdbcTemplate.update("update mytable set name = ? where id = ?", name, id);
		}
	}
----
[source,kotlin,indent=0,subs="verbatim,quotes",role="secondary"]
.Kotlin
----
	import javax.sql.DataSource
	import org.springframework.jdbc.core.JdbcTemplate

	class ExecuteAnUpdate(dataSource: DataSource) {

		private val jdbcTemplate = JdbcTemplate(dataSource)

		fun setName(id: Int, name: String) {
			jdbcTemplate.update("update mytable set name = ? where id = ?", name, id)
		}
	}
----

In the preceding example,
an SQL statement has placeholders for row parameters. You can pass the parameter values
in as varargs or ,alternatively, as an array of objects. Thus, you should explicitly wrap primitives
in the primitive wrapper classes, or you should use auto-boxing.


[[jdbc-auto-generated-keys]]
==== Retrieving Auto-generated Keys

An `update()` convenience method supports the retrieval of primary keys generated by the
database. This support is part of the JDBC 3.0 standard. See Chapter 13.6 of the
specification for details. The method takes a `PreparedStatementCreator` as its first
argument, and this is the way the required insert statement is specified. The other
argument is a `KeyHolder`, which contains the generated key on successful return from the
update. There is no standard single way to create an appropriate `PreparedStatement`
(which explains why the method signature is the way it is). The following example works
on Oracle but may not work on other platforms:

[source,java,indent=0,subs="verbatim,quotes",role="primary"]
.Java
----
	final String INSERT_SQL = "insert into my_test (name) values(?)";
	final String name = "Rob";

	KeyHolder keyHolder = new GeneratedKeyHolder();
	jdbcTemplate.update(connection -> {
		PreparedStatement ps = connection.prepareStatement(INSERT_SQL, new String[] { "id" });
		ps.setString(1, name);
		return ps;
	}, keyHolder);

	// keyHolder.getKey() now contains the generated key
----
[source,kotlin,indent=0,subs="verbatim,quotes",role="secondary"]
.Kotlin
----
	val INSERT_SQL = "insert into my_test (name) values(?)"
	val name = "Rob"

	val keyHolder = GeneratedKeyHolder()
	jdbcTemplate.update({ 
		it.prepareStatement (INSERT_SQL, arrayOf("id")).apply { setString(1, name) } 
	}, keyHolder)

	// keyHolder.getKey() now contains the generated key
----



[[jdbc-connections]]
=== Controlling Database Connections

This section covers:

* <<jdbc-datasource>>
* <<jdbc-DataSourceUtils>>
* <<jdbc-SmartDataSource>>
* <<jdbc-AbstractDataSource>>
* <<jdbc-SingleConnectionDataSource>>
* <<jdbc-DriverManagerDataSource>>
* <<jdbc-TransactionAwareDataSourceProxy>>
* <<jdbc-DataSourceTransactionManager>>


[[jdbc-datasource]]
==== Using `DataSource`

Spring obtains a connection to the database through a `DataSource`. A `DataSource` is
part of the JDBC specification and is a generalized connection factory. It lets a
container or a framework hide connection pooling and transaction management issues
from the application code. As a developer, you need not know details about how to
connect to the database. That is the responsibility of the administrator who sets up
the datasource. You most likely fill both roles as you develop and test code, but you
do not necessarily have to know how the production data source is configured.

When you use Spring's JDBC layer, you can obtain a data source from JNDI, or you can
configure your own with a connection pool implementation provided by a third party.
Traditional choices are Apache Commons DBCP and C3P0 with bean-style `DataSource` classes;
for a modern JDBC connection pool, consider HikariCP with its builder-style API instead.

NOTE: You should use the `DriverManagerDataSource` and `SimpleDriverDataSource` classes
(as included in the Spring distribution) only for testing purposes! Those variants do not
provide pooling and perform poorly when multiple requests for a connection are made.

The following section uses Spring's `DriverManagerDataSource` implementation.
Several other `DataSource` variants are covered later.

To configure a `DriverManagerDataSource`:

. Obtain a connection with `DriverManagerDataSource` as you typically obtain a JDBC
  connection.
. Specify the fully qualified classname of the JDBC driver so that the `DriverManager`
  can load the driver class.
. Provide a URL that varies between JDBC drivers. (See the documentation for your driver
  for the correct value.)
. Provide a username and a password to connect to the database.

The following example shows how to configure a `DriverManagerDataSource` in Java:

[source,java,indent=0,subs="verbatim,quotes",role="primary"]
.Java
----
	DriverManagerDataSource dataSource = new DriverManagerDataSource();
	dataSource.setDriverClassName("org.hsqldb.jdbcDriver");
	dataSource.setUrl("jdbc:hsqldb:hsql://localhost:");
	dataSource.setUsername("sa");
	dataSource.setPassword("");
----
[source,kotlin,indent=0,subs="verbatim,quotes",role="secondary"]
.Kotlin
----
	val dataSource = DriverManagerDataSource().apply {
		setDriverClassName("org.hsqldb.jdbcDriver")
		url = "jdbc:hsqldb:hsql://localhost:"
		username = "sa"
		password = ""
	}
----

The following example shows the corresponding XML configuration:

[source,xml,indent=0,subs="verbatim,quotes"]
----
	<bean id="dataSource" class="org.springframework.jdbc.datasource.DriverManagerDataSource">
		<property name="driverClassName" value="${jdbc.driverClassName}"/>
		<property name="url" value="${jdbc.url}"/>
		<property name="username" value="${jdbc.username}"/>
		<property name="password" value="${jdbc.password}"/>
	</bean>

	<context:property-placeholder location="jdbc.properties"/>
----

The next two examples show the basic connectivity and configuration for DBCP and C3P0.
To learn about more options that help control the pooling features, see the product
documentation for the respective connection pooling implementations.

The following example shows DBCP configuration:

[source,xml,indent=0,subs="verbatim,quotes"]
----
	<bean id="dataSource" class="org.apache.commons.dbcp.BasicDataSource" destroy-method="close">
		<property name="driverClassName" value="${jdbc.driverClassName}"/>
		<property name="url" value="${jdbc.url}"/>
		<property name="username" value="${jdbc.username}"/>
		<property name="password" value="${jdbc.password}"/>
	</bean>

	<context:property-placeholder location="jdbc.properties"/>
----

The following example shows C3P0 configuration:

[source,xml,indent=0,subs="verbatim,quotes"]
----
	<bean id="dataSource" class="com.mchange.v2.c3p0.ComboPooledDataSource" destroy-method="close">
		<property name="driverClass" value="${jdbc.driverClassName}"/>
		<property name="jdbcUrl" value="${jdbc.url}"/>
		<property name="user" value="${jdbc.username}"/>
		<property name="password" value="${jdbc.password}"/>
	</bean>

	<context:property-placeholder location="jdbc.properties"/>
----


[[jdbc-DataSourceUtils]]
==== Using `DataSourceUtils`

The `DataSourceUtils` class is a convenient and powerful helper class that provides
`static` methods to obtain connections from JNDI and close connections if necessary. It
supports thread-bound connections with, for example, `DataSourceTransactionManager`.


[[jdbc-SmartDataSource]]
==== Implementing `SmartDataSource`

The `SmartDataSource` interface should be implemented by classes that can provide a
connection to a relational database. It extends the `DataSource` interface to let
classes that use it query whether the connection should be closed after a given
operation. This usage is efficient when you know that you need to reuse a connection.


[[jdbc-AbstractDataSource]]
==== Extending `AbstractDataSource`

`AbstractDataSource` is an `abstract` base class for Spring's `DataSource`
implementations. It implements code that is common to all `DataSource` implementations.
You should extend the `AbstractDataSource` class if you write your own `DataSource`
implementation.


[[jdbc-SingleConnectionDataSource]]
==== Using `SingleConnectionDataSource`

The `SingleConnectionDataSource` class is an implementation of the `SmartDataSource`
interface that wraps a single `Connection` that is not closed after each use.
This is not multi-threading capable.

If any client code calls `close` on the assumption of a pooled connection (as when using
persistence tools), you should set the `suppressClose` property to `true`. This setting returns a
close-suppressing proxy that wraps the physical connection. Note that you can no longer
cast this to a native Oracle `Connection` or a similar object.

`SingleConnectionDataSource` is primarily a test class. For example, it enables easy testing of code outside an
application server, in conjunction with a simple JNDI environment. In contrast to
`DriverManagerDataSource`, it reuses the same connection all the time, avoiding
excessive creation of physical connections.



[[jdbc-DriverManagerDataSource]]
==== Using `DriverManagerDataSource`

The `DriverManagerDataSource` class is an implementation of the standard `DataSource`
interface that configures a plain JDBC driver through bean properties and returns a new
`Connection` every time.

This implementation is useful for test and stand-alone environments outside of a Java EE
container, either as a `DataSource` bean in a Spring IoC container or in conjunction
with a simple JNDI environment. Pool-assuming `Connection.close()` calls
close the connection, so any `DataSource`-aware persistence code should work. However,
using JavaBean-style connection pools (such as `commons-dbcp`) is so easy, even in a test
environment, that it is almost always preferable to use such a connection pool over
`DriverManagerDataSource`.


[[jdbc-TransactionAwareDataSourceProxy]]
==== Using `TransactionAwareDataSourceProxy`

`TransactionAwareDataSourceProxy` is a proxy for a target `DataSource`. The proxy wraps that
target `DataSource` to add awareness of Spring-managed transactions. In this respect, it
is similar to a transactional JNDI `DataSource`, as provided by a Java EE server.

NOTE: It is rarely desirable to use this class, except when already existing code must be
called and passed a standard JDBC `DataSource` interface implementation. In this case,
you can still have this code be usable and, at the same time, have this code
participating in Spring managed transactions. It is generally preferable to write your
own new code by using the higher level abstractions for resource management, such as
`JdbcTemplate` or `DataSourceUtils`.

See the {api-spring-framework}/jdbc/datasource/TransactionAwareDataSourceProxy.html[`TransactionAwareDataSourceProxy`]
javadoc for more details.


[[jdbc-DataSourceTransactionManager]]
==== Using `DataSourceTransactionManager`

The `DataSourceTransactionManager` class is a `PlatformTransactionManager`
implementation for single JDBC datasources. It binds a JDBC connection from the
specified data source to the currently executing thread, potentially allowing for one
thread connection per data source.

Application code is required to retrieve the JDBC connection through
`DataSourceUtils.getConnection(DataSource)` instead of Java EE's standard
`DataSource.getConnection`. It throws unchecked `org.springframework.dao` exceptions
instead of checked `SQLExceptions`. All framework classes (such as `JdbcTemplate`) use this
strategy implicitly. If not used with this transaction manager, the lookup strategy
behaves exactly like the common one. Thus, it can be used in any case.

The `DataSourceTransactionManager` class supports custom isolation levels and timeouts
that get applied as appropriate JDBC statement query timeouts. To support the latter,
application code must either use `JdbcTemplate` or call the
`DataSourceUtils.applyTransactionTimeout(..)` method for each created statement.

You can use this implementation instead of `JtaTransactionManager` in the single-resource
case, as it does not require the container to support JTA. Switching between
both is just a matter of configuration, provided you stick to the required connection lookup
pattern. JTA does not support custom isolation levels.



[[jdbc-advanced-jdbc]]
=== JDBC Batch Operations

Most JDBC drivers provide improved performance if you batch multiple calls to the same
prepared statement. By grouping updates into batches, you limit the number of round trips
to the database.


[[jdbc-batch-classic]]
==== Basic Batch Operations with `JdbcTemplate`

You accomplish `JdbcTemplate` batch processing by implementing two methods of a special
interface, `BatchPreparedStatementSetter`, and passing that implementation in as the second parameter
in your `batchUpdate` method call. You can use the `getBatchSize` method to provide the size of
the current batch. You can use the `setValues` method to set the values for the parameters of
the prepared statement. This method is called the number of times that you
specified in the `getBatchSize` call. The following example updates the `t_actor` table
based on entries in a list, and the entire list is used as the batch:

[source,java,indent=0,subs="verbatim,quotes",role="primary"]
.Java
----
	public class JdbcActorDao implements ActorDao {

		private JdbcTemplate jdbcTemplate;

		public void setDataSource(DataSource dataSource) {
			this.jdbcTemplate = new JdbcTemplate(dataSource);
		}

		public int[] batchUpdate(final List<Actor> actors) {
			return this.jdbcTemplate.batchUpdate(
					"update t_actor set first_name = ?, last_name = ? where id = ?",
					new BatchPreparedStatementSetter() {
						public void setValues(PreparedStatement ps, int i) throws SQLException {
							Actor actor = actors.get(i);
							ps.setString(1, actor.getFirstName());
							ps.setString(2, actor.getLastName());
							ps.setLong(3, actor.getId().longValue());
						}
						public int getBatchSize() {
							return actors.size();
						}
					});
		}

		// ... additional methods
	}
----
[source,kotlin,indent=0,subs="verbatim,quotes",role="secondary"]
.Kotlin
----
	class JdbcActorDao(dataSource: DataSource) : ActorDao {

		private val jdbcTemplate = JdbcTemplate(dataSource)

		fun batchUpdate(actors: List<Actor>): IntArray {
			return jdbcTemplate.batchUpdate(
					"update t_actor set first_name = ?, last_name = ? where id = ?",
					object: BatchPreparedStatementSetter {
						override fun setValues(ps: PreparedStatement, i: Int) {
							ps.setString(1, actors[i].firstName)
							ps.setString(2, actors[i].lastName)
							ps.setLong(3, actors[i].id)
						}

						override fun getBatchSize() = actors.size
					})
		}

		// ... additional methods
	}
----

If you process a stream of updates or reading from a file, you might have a
preferred batch size, but the last batch might not have that number of entries. In this
case, you can use the `InterruptibleBatchPreparedStatementSetter` interface, which lets
you interrupt a batch once the input source is exhausted. The `isBatchExhausted` method
lets you signal the end of the batch.


[[jdbc-batch-list]]
==== Batch Operations with a List of Objects

Both the `JdbcTemplate` and the `NamedParameterJdbcTemplate` provides an alternate way
of providing the batch update. Instead of implementing a special batch interface, you
provide all parameter values in the call as a list. The framework loops over these
values and uses an internal prepared statement setter. The API varies, depending on
whether you use named parameters. For the named parameters, you provide an array of
`SqlParameterSource`, one entry for each member of the batch. You can use the
`SqlParameterSourceUtils.createBatch` convenience methods to create this array, passing
in an array of bean-style objects (with getter methods corresponding to parameters),
`String`-keyed `Map` instances (containing the corresponding parameters as values), or a mix of both.

The following example shows a batch update using named parameters:

[source,java,indent=0,subs="verbatim,quotes",role="primary"]
.Java
----
	public class JdbcActorDao implements ActorDao {

		private NamedParameterTemplate namedParameterJdbcTemplate;

		public void setDataSource(DataSource dataSource) {
			this.namedParameterJdbcTemplate = new NamedParameterJdbcTemplate(dataSource);
		}

		public int[] batchUpdate(List<Actor> actors) {
			return this.namedParameterJdbcTemplate.batchUpdate(
					"update t_actor set first_name = :firstName, last_name = :lastName where id = :id",
					SqlParameterSourceUtils.createBatch(actors));
		}

		// ... additional methods
	}
----
[source,kotlin,indent=0,subs="verbatim,quotes",role="secondary"]
.Kotlin
----
	class JdbcActorDao(dataSource: DataSource) : ActorDao {

		private val namedParameterJdbcTemplate = NamedParameterJdbcTemplate(dataSource)

		fun batchUpdate(actors: List<Actor>): IntArray {
			return this.namedParameterJdbcTemplate.batchUpdate(
					"update t_actor set first_name = :firstName, last_name = :lastName where id = :id",
					SqlParameterSourceUtils.createBatch(actors));
		}

			// ... additional methods
	}
----

For an SQL statement that uses the classic `?` placeholders, you pass in a list
containing an object array with the update values. This object array must have one entry
for each placeholder in the SQL statement, and they must be in the same order as they are
defined in the SQL statement.

The following example is the same as the preceding example, except that it uses classic
JDBC `?` placeholders:

[source,java,indent=0,subs="verbatim,quotes",role="primary"]
.Java
----
	public class JdbcActorDao implements ActorDao {

		private JdbcTemplate jdbcTemplate;

		public void setDataSource(DataSource dataSource) {
			this.jdbcTemplate = new JdbcTemplate(dataSource);
		}

		public int[] batchUpdate(final List<Actor> actors) {
			List<Object[]> batch = new ArrayList<Object[]>();
			for (Actor actor : actors) {
				Object[] values = new Object[] {
						actor.getFirstName(), actor.getLastName(), actor.getId()};
				batch.add(values);
			}
			return this.jdbcTemplate.batchUpdate(
					"update t_actor set first_name = ?, last_name = ? where id = ?",
					batch);
		}

		// ... additional methods
	}
----
[source,kotlin,indent=0,subs="verbatim,quotes",role="secondary"]
.Kotlin
----
	class JdbcActorDao(dataSource: DataSource) : ActorDao {

		private val jdbcTemplate = JdbcTemplate(dataSource)

		fun batchUpdate(actors: List<Actor>): IntArray {
			val batch = mutableListOf<Array<Any>>()
			for (actor in actors) {
				batch.add(arrayOf(actor.firstName, actor.lastName, actor.id))
			}
			return jdbcTemplate.batchUpdate(
					"update t_actor set first_name = ?, last_name = ? where id = ?", batch)
		}

		// ... additional methods
	}
----

All of the batch update methods that we described earlier return an `int` array
containing the number of affected rows for each batch entry. This count is reported by
the JDBC driver. If the count is not available, the JDBC driver returns a value of `-2`.

[NOTE]
====
In such a scenario, with automatic setting of values on an underlying `PreparedStatement`,
the corresponding JDBC type for each value needs to be derived from the given Java type.
While this usually works well, there is a potential for issues (for example, with Map-contained
`null` values). Spring, by default, calls `ParameterMetaData.getParameterType` in such a
case, which can be expensive with your JDBC driver. You should use a recent driver
version and consider setting the `spring.jdbc.getParameterType.ignore` property to `true`
(as a JVM system property or in a `spring.properties` file in the root of your classpath)
if you encounter a performance issue -- for example, as reported on Oracle 12c (SPR-16139).

Alternatively, you might consider specifying the corresponding JDBC types explicitly,
either through a 'BatchPreparedStatementSetter' (as shown earlier), through an explicit type
array given to a 'List<Object[]>' based call, through 'registerSqlType' calls on a
custom 'MapSqlParameterSource' instance, or through a 'BeanPropertySqlParameterSource'
that derives the SQL type from the Java-declared property type even for a null value.
====


[[jdbc-batch-multi]]
==== Batch Operations with Multiple Batches

The preceding example of a batch update deals with batches that are so large that you want to
break them up into several smaller batches. You can do this with the methods
mentioned earlier by making multiple calls to the `batchUpdate` method, but there is now a
more convenient method. This method takes, in addition to the SQL statement, a
`Collection` of objects that contain the parameters, the number of updates to make for each
batch, and a `ParameterizedPreparedStatementSetter` to set the values for the parameters
of the prepared statement. The framework loops over the provided values and breaks the
update calls into batches of the size specified.

The following example shows a batch update that uses a batch size of 100:

[source,java,indent=0,subs="verbatim,quotes",role="primary"]
.Java
----
	public class JdbcActorDao implements ActorDao {

		private JdbcTemplate jdbcTemplate;

		public void setDataSource(DataSource dataSource) {
			this.jdbcTemplate = new JdbcTemplate(dataSource);
		}

		public int[][] batchUpdate(final Collection<Actor> actors) {
			int[][] updateCounts = jdbcTemplate.batchUpdate(
					"update t_actor set first_name = ?, last_name = ? where id = ?",
					actors,
					100,
					(PreparedStatement ps, Actor actor) -> {
						ps.setString(1, actor.getFirstName());
						ps.setString(2, actor.getLastName());
						ps.setLong(3, actor.getId().longValue());
					});
			return updateCounts;
		}

		// ... additional methods
	}
----
[source,kotlin,indent=0,subs="verbatim,quotes",role="secondary"]
.Kotlin
----
	class JdbcActorDao(dataSource: DataSource) : ActorDao {

		private val jdbcTemplate = JdbcTemplate(dataSource)

		fun batchUpdate(actors: List<Actor>): Array<IntArray> {
			return jdbcTemplate.batchUpdate(
						"update t_actor set first_name = ?, last_name = ? where id = ?",
						actors, 100) { ps, argument ->
				ps.setString(1, argument.firstName)
				ps.setString(2, argument.lastName)
				ps.setLong(3, argument.id)
			}
		}

		// ... additional methods
	}
----

The batch update methods for this call returns an array of `int` arrays that contain an array
entry for each batch with an array of the number of affected rows for each update. The top
level array's length indicates the number of batches executed and the second level array's
length indicates the number of updates in that batch. The number of updates in each batch
should be the batch size provided for all batches (except that the last one that might
be less), depending on the total number of update objects provided. The update count for
each update statement is the one reported by the JDBC driver. If the count is not
available, the JDBC driver returns a value of `-2`.



[[jdbc-simple-jdbc]]
=== Simplifying JDBC Operations with the `SimpleJdbc` Classes

The `SimpleJdbcInsert` and `SimpleJdbcCall` classes provide a simplified configuration
by taking advantage of database metadata that can be retrieved through the JDBC driver.
This means that you have less to configure up front, although you can override or turn off
the metadata processing if you prefer to provide all the details in your code.


[[jdbc-simple-jdbc-insert-1]]
==== Inserting Data by Using `SimpleJdbcInsert`

We start by looking at the `SimpleJdbcInsert` class with the minimal amount of
configuration options. You should instantiate the `SimpleJdbcInsert` in the data access
layer's initialization method. For this example, the initializing method is the
`setDataSource` method. You do not need to subclass the `SimpleJdbcInsert` class. Instead,
you can create a new instance and set the table name by using the `withTableName` method.
Configuration methods for this class follow the `fluid` style that returns the instance
of the `SimpleJdbcInsert`, which lets you chain all configuration methods. The following
example uses only one configuration method (we show examples of multiple methods later):

[source,java,indent=0,subs="verbatim,quotes",role="primary"]
.Java
----
	public class JdbcActorDao implements ActorDao {

		private SimpleJdbcInsert insertActor;

		public void setDataSource(DataSource dataSource) {
			this.insertActor = new SimpleJdbcInsert(dataSource).withTableName("t_actor");
		}

		public void add(Actor actor) {
			Map<String, Object> parameters = new HashMap<String, Object>(3);
			parameters.put("id", actor.getId());
			parameters.put("first_name", actor.getFirstName());
			parameters.put("last_name", actor.getLastName());
			insertActor.execute(parameters);
		}

		// ... additional methods
	}
----
[source,kotlin,indent=0,subs="verbatim,quotes",role="secondary"]
.Kotlin
----
	class JdbcActorDao(dataSource: DataSource) : ActorDao {

		private val insertActor = SimpleJdbcInsert(dataSource).withTableName("t_actor")

		fun add(actor: Actor) {
			val parameters = mutableMapOf<String, Any>()
			parameters["id"] = actor.id
			parameters["first_name"] = actor.firstName
			parameters["last_name"] = actor.lastName
			insertActor.execute(parameters)
		}

		// ... additional methods
	}
----

The `execute` method used here takes a plain `java.util.Map` as its only parameter. The
important thing to note here is that the keys used for the `Map` must match the column
names of the table, as defined in the database. This is because we read the metadata
to construct the actual insert statement.


[[jdbc-simple-jdbc-insert-2]]
==== Retrieving Auto-generated Keys by Using `SimpleJdbcInsert`

The next example uses the same insert as the preceding example, but, instead of passing in the `id`, it
retrieves the auto-generated key and sets it on the new `Actor` object. When it creates
the `SimpleJdbcInsert`, in addition to specifying the table name, it specifies the name
of the generated key column with the `usingGeneratedKeyColumns` method. The following
listing shows how it works:

[source,java,indent=0,subs="verbatim,quotes",role="primary"]
.Java
----
	public class JdbcActorDao implements ActorDao {

		private SimpleJdbcInsert insertActor;

		public void setDataSource(DataSource dataSource) {
			this.insertActor = new SimpleJdbcInsert(dataSource)
					.withTableName("t_actor")
					.usingGeneratedKeyColumns("id");
		}

		public void add(Actor actor) {
			Map<String, Object> parameters = new HashMap<String, Object>(2);
			parameters.put("first_name", actor.getFirstName());
			parameters.put("last_name", actor.getLastName());
			Number newId = insertActor.executeAndReturnKey(parameters);
			actor.setId(newId.longValue());
		}

		// ... additional methods
	}
----
[source,kotlin,indent=0,subs="verbatim,quotes",role="secondary"]
.Kotlin
----
	class JdbcActorDao(dataSource: DataSource) : ActorDao {

		private val insertActor = SimpleJdbcInsert(dataSource)
				.withTableName("t_actor").usingGeneratedKeyColumns("id")

		fun add(actor: Actor): Actor {
			val parameters = mapOf(
					"first_name" to actor.firstName,
					"last_name" to actor.lastName)
			val newId = insertActor.executeAndReturnKey(parameters);
			return actor.copy(id = newId.toLong())
		}

		// ... additional methods
	}
----

The main difference when you run the insert by using this second approach is that you do not
add the `id` to the `Map`, and you call the `executeAndReturnKey` method. This returns a
`java.lang.Number` object with which you can create an instance of the numerical type that
is used in your domain class. You cannot rely on all databases to return a specific Java
class here. `java.lang.Number` is the base class that you can rely on. If you have
multiple auto-generated columns or the generated values are non-numeric, you can
use a `KeyHolder` that is returned from the `executeAndReturnKeyHolder` method.


[[jdbc-simple-jdbc-insert-3]]
==== Specifying Columns for a `SimpleJdbcInsert`

You can limit the columns for an insert by specifying a list of column names with the
`usingColumns` method, as the following example shows:

[source,java,indent=0,subs="verbatim,quotes",role="primary"]
.Java
----
	public class JdbcActorDao implements ActorDao {

		private SimpleJdbcInsert insertActor;

		public void setDataSource(DataSource dataSource) {
			this.insertActor = new SimpleJdbcInsert(dataSource)
					.withTableName("t_actor")
					.usingColumns("first_name", "last_name")
					.usingGeneratedKeyColumns("id");
		}

		public void add(Actor actor) {
			Map<String, Object> parameters = new HashMap<String, Object>(2);
			parameters.put("first_name", actor.getFirstName());
			parameters.put("last_name", actor.getLastName());
			Number newId = insertActor.executeAndReturnKey(parameters);
			actor.setId(newId.longValue());
		}

		// ... additional methods
	}
----
[source,kotlin,indent=0,subs="verbatim,quotes",role="secondary"]
.Kotlin
----
	class JdbcActorDao(dataSource: DataSource) : ActorDao {

		private val insertActor = SimpleJdbcInsert(dataSource)
				.withTableName("t_actor")
				.usingColumns("first_name", "last_name")
				.usingGeneratedKeyColumns("id")

		fun add(actor: Actor): Actor {
			val parameters = mapOf(
					"first_name" to actor.firstName,
					"last_name" to actor.lastName)
			val newId = insertActor.executeAndReturnKey(parameters);
			return actor.copy(id = newId.toLong())
		}

		// ... additional methods
	}
----

The execution of the insert is the same as if you had relied on the metadata to determine
which columns to use.


[[jdbc-simple-jdbc-parameters]]
==== Using `SqlParameterSource` to Provide Parameter Values

Using a `Map` to provide parameter values works fine, but it is not the most convenient
class to use. Spring provides a couple of implementations of the `SqlParameterSource`
interface that you can use instead. The first one is `BeanPropertySqlParameterSource`,
which is a very convenient class if you have a JavaBean-compliant class that contains
your values. It uses the corresponding getter method to extract the parameter
values. The following example shows how to use `BeanPropertySqlParameterSource`:

[source,java,indent=0,subs="verbatim,quotes",role="primary"]
.Java
----
	public class JdbcActorDao implements ActorDao {

		private SimpleJdbcInsert insertActor;

		public void setDataSource(DataSource dataSource) {
			this.insertActor = new SimpleJdbcInsert(dataSource)
					.withTableName("t_actor")
					.usingGeneratedKeyColumns("id");
		}

		public void add(Actor actor) {
			SqlParameterSource parameters = new BeanPropertySqlParameterSource(actor);
			Number newId = insertActor.executeAndReturnKey(parameters);
			actor.setId(newId.longValue());
		}

		// ... additional methods
	}
----
[source,kotlin,indent=0,subs="verbatim,quotes",role="secondary"]
.Kotlin
----
	class JdbcActorDao(dataSource: DataSource) : ActorDao {

		private val insertActor = SimpleJdbcInsert(dataSource)
				.withTableName("t_actor")
				.usingGeneratedKeyColumns("id")

		fun add(actor: Actor): Actor {
			val parameters = BeanPropertySqlParameterSource(actor)
			val newId = insertActor.executeAndReturnKey(parameters)
			return actor.copy(id = newId.toLong())
		}

		// ... additional methods
	}
----

Another option is the `MapSqlParameterSource` that resembles a `Map` but provides a more
convenient `addValue` method that can be chained. The following example shows how to use it:

[source,java,indent=0,subs="verbatim,quotes",role="primary"]
.Java
----
	public class JdbcActorDao implements ActorDao {

		private SimpleJdbcInsert insertActor;

		public void setDataSource(DataSource dataSource) {
			this.insertActor = new SimpleJdbcInsert(dataSource)
					.withTableName("t_actor")
					.usingGeneratedKeyColumns("id");
		}

		public void add(Actor actor) {
			SqlParameterSource parameters = new MapSqlParameterSource()
					.addValue("first_name", actor.getFirstName())
					.addValue("last_name", actor.getLastName());
			Number newId = insertActor.executeAndReturnKey(parameters);
			actor.setId(newId.longValue());
		}

		// ... additional methods
	}
----
[source,kotlin,indent=0,subs="verbatim,quotes",role="secondary"]
.Kotlin
----
	class JdbcActorDao(dataSource: DataSource) : ActorDao {

		private val insertActor = SimpleJdbcInsert(dataSource)
				.withTableName("t_actor")
				.usingGeneratedKeyColumns("id")

		fun add(actor: Actor): Actor {
			val parameters = MapSqlParameterSource()
						.addValue("first_name", actor.firstName)
						.addValue("last_name", actor.lastName)
			val newId = insertActor.executeAndReturnKey(parameters)
			return actor.copy(id = newId.toLong())
		}

		// ... additional methods
	}
----

As you can see, the configuration is the same. Only the executing code has to change to
use these alternative input classes.


[[jdbc-simple-jdbc-call-1]]
==== Calling a Stored Procedure with `SimpleJdbcCall`

The `SimpleJdbcCall` class uses metadata in the database to look up names of `in`
and `out` parameters so that you do not have to explicitly declare them. You can
declare parameters if you prefer to do that or if you have parameters (such as `ARRAY`
or `STRUCT`) that do not have an automatic mapping to a Java class. The first example
shows a simple procedure that returns only scalar values in `VARCHAR` and `DATE` format
from a MySQL database. The example procedure reads a specified actor entry and returns
`first_name`, `last_name`, and `birth_date` columns in the form of `out` parameters.
The following listing shows the first example:

[source,sql,indent=0,subs="verbatim,quotes"]
----
	CREATE PROCEDURE read_actor (
		IN in_id INTEGER,
		OUT out_first_name VARCHAR(100),
		OUT out_last_name VARCHAR(100),
		OUT out_birth_date DATE)
	BEGIN
		SELECT first_name, last_name, birth_date
		INTO out_first_name, out_last_name, out_birth_date
		FROM t_actor where id = in_id;
	END;
----

The `in_id` parameter contains the `id` of the actor that you are looking up. The `out`
parameters return the data read from the table.

You can declare `SimpleJdbcCall` in a manner similar to declaring `SimpleJdbcInsert`. You
should instantiate and configure the class in the initialization method of your data-access
layer. Compared to the `StoredProcedure` class, you need not create a subclass
and you need not to declare parameters that can be looked up in the database metadata.
The following example of a `SimpleJdbcCall` configuration uses the preceding stored
procedure (the only configuration option, in addition to the `DataSource`, is the name
of the stored procedure):

[source,java,indent=0,subs="verbatim,quotes",role="primary"]
.Java
----
	public class JdbcActorDao implements ActorDao {

		private SimpleJdbcCall procReadActor;

		public void setDataSource(DataSource dataSource) {
			this.procReadActor = new SimpleJdbcCall(dataSource)
					.withProcedureName("read_actor");
		}

		public Actor readActor(Long id) {
			SqlParameterSource in = new MapSqlParameterSource()
					.addValue("in_id", id);
			Map out = procReadActor.execute(in);
			Actor actor = new Actor();
			actor.setId(id);
			actor.setFirstName((String) out.get("out_first_name"));
			actor.setLastName((String) out.get("out_last_name"));
			actor.setBirthDate((Date) out.get("out_birth_date"));
			return actor;
		}

		// ... additional methods
	}
----
[source,kotlin,indent=0,subs="verbatim,quotes",role="secondary"]
.Kotlin
----
	class JdbcActorDao(dataSource: DataSource) : ActorDao {

		private val procReadActor = SimpleJdbcCall(dataSource)
				.withProcedureName("read_actor")


		fun readActor(id: Long): Actor {
			val source = MapSqlParameterSource().addValue("in_id", id)
			val output = procReadActor.execute(source)
			return Actor(
					id,
					output["out_first_name"] as String,
					output["out_last_name"] as String,
					output["out_birth_date"] as Date)
		}

			// ... additional methods
	}
----

The code you write for the execution of the call involves creating an `SqlParameterSource`
containing the IN parameter. You must match the name provided for the input value
with that of the parameter name declared in the stored procedure. The case does not have
to match because you use metadata to determine how database objects should be referred to
in a stored procedure. What is specified in the source for the stored procedure is not
necessarily the way it is stored in the database. Some databases transform names to all
upper case, while others use lower case or use the case as specified.

The `execute` method takes the IN parameters and returns a `Map` that contains any `out`
parameters keyed by the name, as specified in the stored procedure. In this case, they are
`out_first_name`, `out_last_name`, and `out_birth_date`.

The last part of the `execute` method creates an `Actor` instance to use to return the
data retrieved. Again, it is important to use the names of the `out` parameters as they
are declared in the stored procedure. Also, the case in the names of the `out`
parameters stored in the results map matches that of the `out` parameter names in the
database, which could vary between databases. To make your code more portable, you should
do a case-insensitive lookup or instruct Spring to use a `LinkedCaseInsensitiveMap`.
To do the latter, you can create your own `JdbcTemplate` and set the `setResultsMapCaseInsensitive`
property to `true`. Then you can pass this customized `JdbcTemplate` instance into
the constructor of your `SimpleJdbcCall`. The following example shows this configuration:

[source,java,indent=0,subs="verbatim,quotes",role="primary"]
.Java
----
	public class JdbcActorDao implements ActorDao {

		private SimpleJdbcCall procReadActor;

		public void setDataSource(DataSource dataSource) {
			JdbcTemplate jdbcTemplate = new JdbcTemplate(dataSource);
			jdbcTemplate.setResultsMapCaseInsensitive(true);
			this.procReadActor = new SimpleJdbcCall(jdbcTemplate)
					.withProcedureName("read_actor");
		}

		// ... additional methods
	}
----
[source,kotlin,indent=0,subs="verbatim,quotes",role="secondary"]
.Kotlin
----
	class JdbcActorDao(dataSource: DataSource) : ActorDao {

		private var procReadActor = SimpleJdbcCall(JdbcTemplate(dataSource).apply {
			isResultsMapCaseInsensitive = true
		}).withProcedureName("read_actor")
		
		// ... additional methods
	}
----

By taking this action, you avoid conflicts in the case used for the names of your
returned `out` parameters.


[[jdbc-simple-jdbc-call-2]]
==== Explicitly Declaring Parameters to Use for a `SimpleJdbcCall`

Earlier in this chapter, we described how parameters are deduced from metadata, but you can declare them
explicitly if you wish. You can do so by creating and configuring `SimpleJdbcCall` with
the `declareParameters` method, which takes a variable number of `SqlParameter` objects
as input. See the <<jdbc-params, next section>> for details on how to define an `SqlParameter`.

NOTE: Explicit declarations are necessary if the database you use is not a Spring-supported
database. Currently, Spring supports metadata lookup of stored procedure calls for the
following databases: Apache Derby, DB2, MySQL, Microsoft SQL Server, Oracle, and Sybase.
We also support metadata lookup of stored functions for MySQL, Microsoft SQL Server,
and Oracle.

You can opt to explicitly declare one, some, or all of the parameters. The parameter
metadata is still used where you do not explicitly declare parameters. To bypass all
processing of metadata lookups for potential parameters and use only the declared
parameters, you can call the method `withoutProcedureColumnMetaDataAccess` as part of the
declaration. Suppose that you have two or more different call signatures declared for a
database function. In this case, you call `useInParameterNames` to specify the list
of IN parameter names to include for a given signature.

The following example shows a fully declared procedure call and uses the information from
the preceding example:

[source,java,indent=0,subs="verbatim,quotes",role="primary"]
.Java
----
	public class JdbcActorDao implements ActorDao {

		private SimpleJdbcCall procReadActor;

		public void setDataSource(DataSource dataSource) {
			JdbcTemplate jdbcTemplate = new JdbcTemplate(dataSource);
			jdbcTemplate.setResultsMapCaseInsensitive(true);
			this.procReadActor = new SimpleJdbcCall(jdbcTemplate)
					.withProcedureName("read_actor")
					.withoutProcedureColumnMetaDataAccess()
					.useInParameterNames("in_id")
					.declareParameters(
							new SqlParameter("in_id", Types.NUMERIC),
							new SqlOutParameter("out_first_name", Types.VARCHAR),
							new SqlOutParameter("out_last_name", Types.VARCHAR),
							new SqlOutParameter("out_birth_date", Types.DATE)
					);
		}

		// ... additional methods
	}
----
[source,kotlin,indent=0,subs="verbatim,quotes",role="secondary"]
.Kotlin
----
	class JdbcActorDao(dataSource: DataSource) : ActorDao {

			private val procReadActor = SimpleJdbcCall(JdbcTemplate(dataSource).apply {
				isResultsMapCaseInsensitive = true
			}).withProcedureName("read_actor")
					.withoutProcedureColumnMetaDataAccess()
					.useInParameterNames("in_id")
					.declareParameters(
							SqlParameter("in_id", Types.NUMERIC),
							SqlOutParameter("out_first_name", Types.VARCHAR),
							SqlOutParameter("out_last_name", Types.VARCHAR),
							SqlOutParameter("out_birth_date", Types.DATE)
		)

			// ... additional methods
	}
----

The execution and end results of the two examples are the same. The second example specifies all
details explicitly rather than relying on metadata.


[[jdbc-params]]
==== How to Define `SqlParameters`

To define a parameter for the `SimpleJdbc` classes and also for the RDBMS operations
classes (covered in <<jdbc-object>>) you can use `SqlParameter` or one of its subclasses.
To do so, you typically specify the parameter name and SQL type in the constructor. The SQL type
is specified by using the `java.sql.Types` constants. Earlier in this chapter, we saw declarations
similar to the following:

[source,java,indent=0,subs="verbatim,quotes",role="primary"]
.Java
----
	new SqlParameter("in_id", Types.NUMERIC),
	new SqlOutParameter("out_first_name", Types.VARCHAR),
----
[source,kotlin,indent=0,subs="verbatim,quotes",role="secondary"]
.Kotlin
----
	SqlParameter("in_id", Types.NUMERIC),
	SqlOutParameter("out_first_name", Types.VARCHAR),
----

The first line with the `SqlParameter` declares an IN parameter. You can use IN parameters
for both stored procedure calls and for queries by using the `SqlQuery` and its
subclasses (covered in <<jdbc-SqlQuery>>).

The second line (with the `SqlOutParameter`) declares an `out` parameter to be used in a
stored procedure call. There is also an `SqlInOutParameter` for `InOut` parameters
(parameters that provide an IN value to the procedure and that also return a value).

NOTE: Only parameters declared as `SqlParameter` and `SqlInOutParameter` are used to
provide input values. This is different from the `StoredProcedure` class, which (for
backwards compatibility reasons) lets input values be provided for parameters
declared as `SqlOutParameter`.

For IN parameters, in addition to the name and the SQL type, you can specify a scale for
numeric data or a type name for custom database types. For `out` parameters, you can
provide a `RowMapper` to handle mapping of rows returned from a `REF` cursor. Another
option is to specify an `SqlReturnType` that provides an opportunity to define
customized handling of the return values.


[[jdbc-simple-jdbc-call-3]]
==== Calling a Stored Function by Using `SimpleJdbcCall`

You can call a stored function in almost the same way as you call a stored procedure, except
that you provide a function name rather than a procedure name. You use the
`withFunctionName` method as part of the configuration to indicate that you want to make
a call to a function, and the corresponding string for a function call is generated. A
specialized execute call (`executeFunction`) is used to execute the function, and it
returns the function return value as an object of a specified type, which means you do
not have to retrieve the return value from the results map. A similar convenience method
(named `executeObject`) is also available for stored procedures that have only one `out`
parameter. The following example (for MySQL) is based on a stored function named `get_actor_name`
that returns an actor's full name:

[source,sql,indent=0,subs="verbatim,quotes"]
----
	CREATE FUNCTION get_actor_name (in_id INTEGER)
	RETURNS VARCHAR(200) READS SQL DATA
	BEGIN
		DECLARE out_name VARCHAR(200);
		SELECT concat(first_name, ' ', last_name)
			INTO out_name
			FROM t_actor where id = in_id;
		RETURN out_name;
	END;
----

To call this function, we again create a `SimpleJdbcCall` in the initialization method,
as the following example shows:

[source,java,indent=0,subs="verbatim,quotes",role="primary"]
.Java
----
	public class JdbcActorDao implements ActorDao {

		private JdbcTemplate jdbcTemplate;
		private SimpleJdbcCall funcGetActorName;

		public void setDataSource(DataSource dataSource) {
			this.jdbcTemplate = new JdbcTemplate(dataSource);
			JdbcTemplate jdbcTemplate = new JdbcTemplate(dataSource);
			jdbcTemplate.setResultsMapCaseInsensitive(true);
			this.funcGetActorName = new SimpleJdbcCall(jdbcTemplate)
					.withFunctionName("get_actor_name");
		}

		public String getActorName(Long id) {
			SqlParameterSource in = new MapSqlParameterSource()
					.addValue("in_id", id);
			String name = funcGetActorName.executeFunction(String.class, in);
			return name;
		}

		// ... additional methods
	}
----
[source,kotlin,indent=0,subs="verbatim,quotes",role="secondary"]
.Kotlin
----
	class JdbcActorDao(dataSource: DataSource) : ActorDao {

		private val jdbcTemplate = JdbcTemplate(dataSource).apply {
			isResultsMapCaseInsensitive = true
		}
		private val funcGetActorName = SimpleJdbcCall(jdbcTemplate)
				.withFunctionName("get_actor_name")

		fun getActorName(id: Long): String {
			val source = MapSqlParameterSource().addValue("in_id", id)
			return funcGetActorName.executeFunction(String::class.java, source)
		}

		// ... additional methods
	}
----

The `executeFunction` method used returns a `String` that contains the return value from the
function call.


[[jdbc-simple-jdbc-call-4]]
==== Returning a `ResultSet` or REF Cursor from a `SimpleJdbcCall`

Calling a stored procedure or function that returns a result set is a bit tricky. Some
databases return result sets during the JDBC results processing, while others require an
explicitly registered `out` parameter of a specific type. Both approaches need
additional processing to loop over the result set and process the returned rows. With
the `SimpleJdbcCall`, you can use the `returningResultSet` method and declare a `RowMapper`
implementation to be used for a specific parameter. If the result set is
returned during the results processing, there are no names defined, so the returned
results must match the order in which you declare the `RowMapper`
implementations. The name specified is still used to store the processed list of results
in the results map that is returned from the `execute` statement.

The next example (for MySQL) uses a stored procedure that takes no IN parameters and returns
all rows from the `t_actor` table:

[source,sql,indent=0,subs="verbatim,quotes"]
----
	CREATE PROCEDURE read_all_actors()
	BEGIN
	 SELECT a.id, a.first_name, a.last_name, a.birth_date FROM t_actor a;
	END;
----

To call this procedure, you can declare the `RowMapper`. Because the class to which you want
to map follows the JavaBean rules, you can use a `BeanPropertyRowMapper` that is created by
passing in the required class to map to in the `newInstance` method.
The following example shows how to do so:

[source,java,indent=0,subs="verbatim,quotes",role="primary"]
.Java
----
	public class JdbcActorDao implements ActorDao {

		private SimpleJdbcCall procReadAllActors;

		public void setDataSource(DataSource dataSource) {
			JdbcTemplate jdbcTemplate = new JdbcTemplate(dataSource);
			jdbcTemplate.setResultsMapCaseInsensitive(true);
			this.procReadAllActors = new SimpleJdbcCall(jdbcTemplate)
					.withProcedureName("read_all_actors")
					.returningResultSet("actors",
					BeanPropertyRowMapper.newInstance(Actor.class));
		}

		public List getActorsList() {
			Map m = procReadAllActors.execute(new HashMap<String, Object>(0));
			return (List) m.get("actors");
		}

		// ... additional methods
	}
----
[source,kotlin,indent=0,subs="verbatim,quotes",role="secondary"]
.Kotlin
----
	class JdbcActorDao(dataSource: DataSource) : ActorDao {

			private val procReadAllActors = SimpleJdbcCall(JdbcTemplate(dataSource).apply {
				isResultsMapCaseInsensitive = true
			}).withProcedureName("read_all_actors")
					.returningResultSet("actors",
							BeanPropertyRowMapper.newInstance(Actor::class.java))

		fun getActorsList(): List<Actor> {
			val m = procReadAllActors.execute(mapOf<String, Any>())
			return m["actors"] as List<Actor>
		}

		// ... additional methods
	}
----

The `execute` call passes in an empty `Map`, because this call does not take any parameters.
The list of actors is then retrieved from the results map and returned to the caller.



[[jdbc-object]]
=== Modeling JDBC Operations as Java Objects

The `org.springframework.jdbc.object` package contains classes that let you access
the database in a more object-oriented manner. As an example, you can execute queries
and get the results back as a list that contains business objects with the relational
column data mapped to the properties of the business object. You can also run stored
procedures and run update, delete, and insert statements.

[NOTE]
====
Many Spring developers believe that the various RDBMS operation classes described below
(with the exception of the <<jdbc-StoredProcedure, `StoredProcedure`>> class) can often
be replaced with straight `JdbcTemplate` calls. Often, it is simpler to write a DAO
method that calls a method on a `JdbcTemplate` directly (as opposed to
encapsulating a query as a full-blown class).

However, if you are getting measurable value from using the RDBMS operation classes,
you should continue to use these classes.
====


[[jdbc-SqlQuery]]
==== Understanding `SqlQuery`

`SqlQuery` is a reusable, thread-safe class that encapsulates an SQL query. Subclasses
must implement the `newRowMapper(..)` method to provide a `RowMapper` instance that can
create one object per row obtained from iterating over the `ResultSet` that is created
during the execution of the query. The `SqlQuery` class is rarely used directly, because
the `MappingSqlQuery` subclass provides a much more convenient implementation for
mapping rows to Java classes. Other implementations that extend `SqlQuery` are
`MappingSqlQueryWithParameters` and `UpdatableSqlQuery`.


[[jdbc-MappingSqlQuery]]
==== Using `MappingSqlQuery`

`MappingSqlQuery` is a reusable query in which concrete subclasses must implement the
abstract `mapRow(..)` method to convert each row of the supplied `ResultSet` into an
object of the type specified. The following example shows a custom query that maps the
data from the `t_actor` relation to an instance of the `Actor` class:

[source,java,indent=0,subs="verbatim,quotes",role="primary"]
.Java
----
	public class ActorMappingQuery extends MappingSqlQuery<Actor> {

		public ActorMappingQuery(DataSource ds) {
			super(ds, "select id, first_name, last_name from t_actor where id = ?");
			declareParameter(new SqlParameter("id", Types.INTEGER));
			compile();
		}

		@Override
		protected Actor mapRow(ResultSet rs, int rowNumber) throws SQLException {
			Actor actor = new Actor();
			actor.setId(rs.getLong("id"));
			actor.setFirstName(rs.getString("first_name"));
			actor.setLastName(rs.getString("last_name"));
			return actor;
		}
	}
----
[source,kotlin,indent=0,subs="verbatim,quotes",role="secondary"]
.Kotlin
----
	class ActorMappingQuery(ds: DataSource) : MappingSqlQuery<Actor>(ds, "select id, first_name, last_name from t_actor where id = ?") {

		init {
			declareParameter(SqlParameter("id", Types.INTEGER))
			compile()
		}

		override fun mapRow(rs: ResultSet, rowNumber: Int) = Actor(
				rs.getLong("id"),
				rs.getString("first_name"),
				rs.getString("last_name")
		)
	}

----

The class extends `MappingSqlQuery` parameterized with the `Actor` type. The constructor
for this customer query takes a `DataSource` as the only parameter. In this
constructor, you can call the constructor on the superclass with the `DataSource` and the SQL
that should be executed to retrieve the rows for this query. This SQL is used to
create a `PreparedStatement`, so it may contain placeholders for any parameters to be
passed in during execution. You must declare each parameter by using the `declareParameter`
method passing in an `SqlParameter`. The `SqlParameter` takes a name, and the JDBC type
as defined in `java.sql.Types`. After you define all parameters, you can call the
`compile()` method so that the statement can be prepared and later run. This class is
thread-safe after it is compiled, so, as long as these instances are created when the DAO
is initialized, they can be kept as instance variables and be reused. The following
example shows how to define such a class:

[source,java,indent=0,subs="verbatim,quotes",role="primary"]
.Java
----
	private ActorMappingQuery actorMappingQuery;

	@Autowired
	public void setDataSource(DataSource dataSource) {
		this.actorMappingQuery = new ActorMappingQuery(dataSource);
	}

	public Customer getCustomer(Long id) {
		return actorMappingQuery.findObject(id);
	}
----
[source,kotlin,indent=0,subs="verbatim,quotes",role="secondary"]
.Kotlin
----
	private val actorMappingQuery = ActorMappingQuery(dataSource)

	fun getCustomer(id: Long) = actorMappingQuery.findObject(id)
----

The method in the preceding example retrieves the customer with the `id` that is passed in as the
only parameter. Since we want only one object to be returned, we call the `findObject` convenience
method with the `id` as the parameter. If we had instead a query that returned a
list of objects and took additional parameters, we would use one of the `execute`
methods that takes an array of parameter values passed in as varargs. The following
example shows such a method:

[source,java,indent=0,subs="verbatim,quotes",role="primary"]
.Java
----
	public List<Actor> searchForActors(int age, String namePattern) {
		List<Actor> actors = actorSearchMappingQuery.execute(age, namePattern);
		return actors;
	}
----
[source,kotlin,indent=0,subs="verbatim,quotes",role="secondary"]
.Kotlin
----
	fun searchForActors(age: Int, namePattern: String) =
				actorSearchMappingQuery.execute(age, namePattern)
----


[[jdbc-SqlUpdate]]
==== Using `SqlUpdate`

The `SqlUpdate` class encapsulates an SQL update. As with a query, an update object is
reusable, and, as with all `RdbmsOperation` classes, an update can have parameters and is
defined in SQL. This class provides a number of `update(..)` methods analogous to the
`execute(..)` methods of query objects. The `SQLUpdate` class is concrete. It can be
subclassed -- for example, to add a custom update method.
However, you do not have to subclass the `SqlUpdate`
class, since it can easily be parameterized by setting SQL and declaring parameters.
The following example creates a custom update method named `execute`:

[source,java,indent=0,subs="verbatim,quotes",role="primary"]
.Java
----
	import java.sql.Types;
	import javax.sql.DataSource;
	import org.springframework.jdbc.core.SqlParameter;
	import org.springframework.jdbc.object.SqlUpdate;

	public class UpdateCreditRating extends SqlUpdate {

		public UpdateCreditRating(DataSource ds) {
			setDataSource(ds);
			setSql("update customer set credit_rating = ? where id = ?");
			declareParameter(new SqlParameter("creditRating", Types.NUMERIC));
			declareParameter(new SqlParameter("id", Types.NUMERIC));
			compile();
		}

		/**
		 * @param id for the Customer to be updated
		 * @param rating the new value for credit rating
		 * @return number of rows updated
		 */
		public int execute(int id, int rating) {
			return update(rating, id);
		}
	}
----
[source,kotlin,indent=0,subs="verbatim,quotes",role="secondary"]
.Kotlin
----
	import java.sql.Types
	import javax.sql.DataSource
	import org.springframework.jdbc.core.SqlParameter
	import org.springframework.jdbc.`object`.SqlUpdate

	class UpdateCreditRating(ds: DataSource) : SqlUpdate() {

		init {
			setDataSource(ds)
			sql = "update customer set credit_rating = ? where id = ?"
			declareParameter(SqlParameter("creditRating", Types.NUMERIC))
			declareParameter(SqlParameter("id", Types.NUMERIC))
			compile()
		}

		/**
		* @param id for the Customer to be updated
		* @param rating the new value for credit rating
		* @return number of rows updated
		*/
		fun execute(id: Int, rating: Int): Int {
			return update(rating, id)
		}
	}
----


[[jdbc-StoredProcedure]]
==== Using `StoredProcedure`

The `StoredProcedure` class is a superclass for object abstractions of RDBMS stored
procedures. This class is `abstract`, and its various `execute(..)` methods have
`protected` access, preventing use other than through a subclass that offers tighter
typing.

The inherited `sql` property is the name of the stored procedure in the RDBMS.

To define a parameter for the `StoredProcedure` class, you can use an `SqlParameter` or one
of its subclasses. You must specify the parameter name and SQL type in the constructor,
as the following code snippet shows:

[source,java,indent=0,subs="verbatim,quotes",role="primary"]
.Java
----
	new SqlParameter("in_id", Types.NUMERIC),
	new SqlOutParameter("out_first_name", Types.VARCHAR),
----
[source,kotlin,indent=0,subs="verbatim,quotes",role="secondary"]
.Kotlin
----
	SqlParameter("in_id", Types.NUMERIC),
	SqlOutParameter("out_first_name", Types.VARCHAR),
----

The SQL type is specified using the `java.sql.Types` constants.

The first line (with the `SqlParameter`) declares an IN parameter. You can use IN parameters
both for stored procedure calls and for queries using the `SqlQuery` and its
subclasses (covered in <<jdbc-SqlQuery>>).

The second line (with the `SqlOutParameter`) declares an `out` parameter to be used in the
stored procedure call. There is also an `SqlInOutParameter` for `InOut` parameters
(parameters that provide an `in` value to the procedure and that also return a value).

For `in` parameters, in addition to the name and the SQL type, you can specify a
scale for numeric data or a type name for custom database types. For `out` parameters,
you can provide a `RowMapper` to handle mapping of rows returned from a `REF` cursor.
Another option is to specify an `SqlReturnType` that lets you define customized
handling of the return values.

The next example of a simple DAO uses a `StoredProcedure` to call a function
(`sysdate()`), which comes with any Oracle database. To use the stored procedure
functionality, you have to create a class that extends `StoredProcedure`. In this
example, the `StoredProcedure` class is an inner class. However, if you need to reuse the
`StoredProcedure`, you can declare it as a top-level class. This example has no input
parameters, but an output parameter is declared as a date type by using the
`SqlOutParameter` class. The `execute()` method runs the procedure and extracts the
returned date from the results `Map`. The results `Map` has an entry for each declared
output parameter (in this case, only one) by using the parameter name as the key.
The following listing shows our custom StoredProcedure class:

[source,java,indent=0,subs="verbatim,quotes",role="primary"]
.Java
----
	import java.sql.Types;
	import java.util.Date;
	import java.util.HashMap;
	import java.util.Map;
	import javax.sql.DataSource;
	import org.springframework.beans.factory.annotation.Autowired;
	import org.springframework.jdbc.core.SqlOutParameter;
	import org.springframework.jdbc.object.StoredProcedure;

	public class StoredProcedureDao {

		private GetSysdateProcedure getSysdate;

		@Autowired
		public void init(DataSource dataSource) {
			this.getSysdate = new GetSysdateProcedure(dataSource);
		}

		public Date getSysdate() {
			return getSysdate.execute();
		}

		private class GetSysdateProcedure extends StoredProcedure {

			private static final String SQL = "sysdate";

			public GetSysdateProcedure(DataSource dataSource) {
				setDataSource(dataSource);
				setFunction(true);
				setSql(SQL);
				declareParameter(new SqlOutParameter("date", Types.DATE));
				compile();
			}

			public Date execute() {
				// the 'sysdate' sproc has no input parameters, so an empty Map is supplied...
				Map<String, Object> results = execute(new HashMap<String, Object>());
				Date sysdate = (Date) results.get("date");
				return sysdate;
			}
		}

	}
----
[source,kotlin,indent=0,subs="verbatim,quotes",role="secondary"]
.Kotlin
----
	import java.sql.Types
	import java.util.Date
	import java.util.Map
	import javax.sql.DataSource
	import org.springframework.jdbc.core.SqlOutParameter
	import org.springframework.jdbc.object.StoredProcedure

	class StoredProcedureDao(dataSource: DataSource) {

		private val SQL = "sysdate"

		private val getSysdate = GetSysdateProcedure(dataSource)

		val sysdate: Date
			get() = getSysdate.execute()

		private inner class GetSysdateProcedure(dataSource: DataSource) : StoredProcedure() {

			init {
				setDataSource(dataSource)
				isFunction = true
				sql = SQL
				declareParameter(SqlOutParameter("date", Types.DATE))
				compile()
			}

			fun execute(): Date {
				// the 'sysdate' sproc has no input parameters, so an empty Map is supplied...
				val results = execute(mutableMapOf<String, Any>())
				return results["date"] as Date
			}
		}
	}
----

The following example of a `StoredProcedure` has two output parameters (in this case,
Oracle REF cursors):

[source,java,indent=0,subs="verbatim,quotes",role="primary"]
.Java
----
	import java.util.HashMap;
	import java.util.Map;
	import javax.sql.DataSource;
	import oracle.jdbc.OracleTypes;
	import org.springframework.jdbc.core.SqlOutParameter;
	import org.springframework.jdbc.object.StoredProcedure;

	public class TitlesAndGenresStoredProcedure extends StoredProcedure {

		private static final String SPROC_NAME = "AllTitlesAndGenres";

		public TitlesAndGenresStoredProcedure(DataSource dataSource) {
			super(dataSource, SPROC_NAME);
			declareParameter(new SqlOutParameter("titles", OracleTypes.CURSOR, new TitleMapper()));
			declareParameter(new SqlOutParameter("genres", OracleTypes.CURSOR, new GenreMapper()));
			compile();
		}

		public Map<String, Object> execute() {
			// again, this sproc has no input parameters, so an empty Map is supplied
			return super.execute(new HashMap<String, Object>());
		}
	}
----
[source,kotlin,indent=0,subs="verbatim,quotes",role="secondary"]
.Kotlin
----
	import java.util.HashMap
	import javax.sql.DataSource
	import oracle.jdbc.OracleTypes
	import org.springframework.jdbc.core.SqlOutParameter
	import org.springframework.jdbc.`object`.StoredProcedure

	class TitlesAndGenresStoredProcedure(dataSource: DataSource) : StoredProcedure(dataSource, SPROC_NAME) {

		companion object {
			private const val SPROC_NAME = "AllTitlesAndGenres"
		}

		init {
			declareParameter(SqlOutParameter("titles", OracleTypes.CURSOR, TitleMapper()))
			declareParameter(SqlOutParameter("genres", OracleTypes.CURSOR, GenreMapper()))
			compile()
		}

		fun execute(): Map<String, Any> {
			// again, this sproc has no input parameters, so an empty Map is supplied
			return super.execute(HashMap<String, Any>())
		}
	}
----

Notice how the overloaded variants of the `declareParameter(..)` method that have been
used in the `TitlesAndGenresStoredProcedure` constructor are passed `RowMapper`
implementation instances. This is a very convenient and powerful way to reuse existing
functionality. The next two examples provide code for the two `RowMapper` implementations.

The `TitleMapper` class maps a `ResultSet` to a `Title` domain object for each row in
the supplied `ResultSet`, as follows:

[source,java,indent=0,subs="verbatim,quotes",role="primary"]
.Java
----
	import java.sql.ResultSet;
	import java.sql.SQLException;
	import com.foo.domain.Title;
	import org.springframework.jdbc.core.RowMapper;

	public final class TitleMapper implements RowMapper<Title> {

		public Title mapRow(ResultSet rs, int rowNum) throws SQLException {
			Title title = new Title();
			title.setId(rs.getLong("id"));
			title.setName(rs.getString("name"));
			return title;
		}
	}
----
[source,kotlin,indent=0,subs="verbatim,quotes",role="secondary"]
.Kotlin
----
	import java.sql.ResultSet
	import com.foo.domain.Title
	import org.springframework.jdbc.core.RowMapper

	class TitleMapper : RowMapper<Title> {

		override fun mapRow(rs: ResultSet, rowNum: Int) =
				Title(rs.getLong("id"), rs.getString("name"))
	}
----

The `GenreMapper` class maps a `ResultSet` to a `Genre` domain object for each row in
the supplied `ResultSet`, as follows:

[source,java,indent=0,subs="verbatim,quotes",role="primary"]
.Java
----
	import java.sql.ResultSet;
	import java.sql.SQLException;
	import com.foo.domain.Genre;
	import org.springframework.jdbc.core.RowMapper;

	public final class GenreMapper implements RowMapper<Genre> {

		public Genre mapRow(ResultSet rs, int rowNum) throws SQLException {
			return new Genre(rs.getString("name"));
		}
	}
----
[source,kotlin,indent=0,subs="verbatim,quotes",role="secondary"]
.Kotlin
----
	import java.sql.ResultSet
	import com.foo.domain.Genre
	import org.springframework.jdbc.core.RowMapper

	class GenreMapper : RowMapper<Genre> {
		
		override fun mapRow(rs: ResultSet, rowNum: Int): Genre {
			return Genre(rs.getString("name"))
		}
	}
----

To pass parameters to a stored procedure that has one or more input parameters in its
definition in the RDBMS, you can code a strongly typed `execute(..)` method that would
delegate to the untyped `execute(Map)` method in the superclass, as the following example shows:

[source,java,indent=0,subs="verbatim,quotes",role="primary"]
.Java
----
	import java.sql.Types;
	import java.util.Date;
	import java.util.HashMap;
	import java.util.Map;
	import javax.sql.DataSource;
	import oracle.jdbc.OracleTypes;
	import org.springframework.jdbc.core.SqlOutParameter;
	import org.springframework.jdbc.core.SqlParameter;
	import org.springframework.jdbc.object.StoredProcedure;

	public class TitlesAfterDateStoredProcedure extends StoredProcedure {

		private static final String SPROC_NAME = "TitlesAfterDate";
		private static final String CUTOFF_DATE_PARAM = "cutoffDate";

		public TitlesAfterDateStoredProcedure(DataSource dataSource) {
			super(dataSource, SPROC_NAME);
			declareParameter(new SqlParameter(CUTOFF_DATE_PARAM, Types.DATE);
			declareParameter(new SqlOutParameter("titles", OracleTypes.CURSOR, new TitleMapper()));
			compile();
		}

		public Map<String, Object> execute(Date cutoffDate) {
			Map<String, Object> inputs = new HashMap<String, Object>();
			inputs.put(CUTOFF_DATE_PARAM, cutoffDate);
			return super.execute(inputs);
		}
	}
----
[source,kotlin,indent=0,subs="verbatim,quotes",role="secondary"]
.Kotlin
----
	import java.sql.Types
	import java.util.Date
	import javax.sql.DataSource
	import oracle.jdbc.OracleTypes
	import org.springframework.jdbc.core.SqlOutParameter
	import org.springframework.jdbc.core.SqlParameter
	import org.springframework.jdbc.`object`.StoredProcedure

	class TitlesAfterDateStoredProcedure(dataSource: DataSource) : StoredProcedure(dataSource, SPROC_NAME) {

		companion object {
			private const val SPROC_NAME = "TitlesAfterDate"
			private const val CUTOFF_DATE_PARAM = "cutoffDate"
		}

		init {
			declareParameter(SqlParameter(CUTOFF_DATE_PARAM, Types.DATE))
			declareParameter(SqlOutParameter("titles", OracleTypes.CURSOR, TitleMapper()))
			compile()
		}

		fun execute(cutoffDate: Date) = super.execute(
				mapOf<String, Any>(CUTOFF_DATE_PARAM to cutoffDate))
	}
----



[[jdbc-parameter-handling]]
=== Common Problems with Parameter and Data Value Handling

Common problems with parameters and data values exist in the different approaches
provided by Spring Framework's JDBC support. This section covers how to address them.


[[jdbc-type-information]]
==== Providing SQL Type Information for Parameters

Usually, Spring determines the SQL type of the parameters based on the type of parameter
passed in. It is possible to explicitly provide the SQL type to be used when setting
parameter values. This is sometimes necessary to correctly set `NULL` values.

You can provide SQL type information in several ways:

* Many update and query methods of the `JdbcTemplate` take an additional parameter in
  the form of an `int` array. This array is used to indicate the SQL type of the
  corresponding parameter by using constant values from the `java.sql.Types` class. Provide
  one entry for each parameter.
* You can use the `SqlParameterValue` class to wrap the parameter value that needs this
  additional information. To do so, create a new instance for each value and pass in the SQL type
  and the parameter value in the constructor. You can also provide an optional scale
  parameter for numeric values.
* For methods that work with named parameters, you can use the `SqlParameterSource` classes,
  `BeanPropertySqlParameterSource` or `MapSqlParameterSource`. They both have methods
  for registering the SQL type for any of the named parameter values.


[[jdbc-lob]]
==== Handling BLOB and CLOB objects

You can store images, other binary data, and large chunks of text in the database. These
large objects are called BLOBs (Binary Large OBject) for binary data and CLOBs (Character
Large OBject) for character data. In Spring, you can handle these large objects by using
the `JdbcTemplate` directly and also when using the higher abstractions provided by RDBMS
Objects and the `SimpleJdbc` classes. All of these approaches use an implementation of
the `LobHandler` interface for the actual management of the LOB (Large OBject) data.
`LobHandler` provides access to a `LobCreator` class, through the `getLobCreator` method,
that is used for creating new LOB objects to be inserted.

`LobCreator` and `LobHandler` provide the following support for LOB input and output:

* BLOB
** `byte[]`: `getBlobAsBytes` and `setBlobAsBytes`
** `InputStream`: `getBlobAsBinaryStream` and `setBlobAsBinaryStream`
* CLOB
** `String`: `getClobAsString` and `setClobAsString`
** `InputStream`: `getClobAsAsciiStream` and `setClobAsAsciiStream`
** `Reader`: `getClobAsCharacterStream` and `setClobAsCharacterStream`

The next example shows how to create and insert a BLOB. Later we show how to read
it back from the database.

This example uses a `JdbcTemplate` and an implementation of the
`AbstractLobCreatingPreparedStatementCallback`. It implements one method,
`setValues`. This method provides a `LobCreator` that we use to set the values for the
LOB columns in your SQL insert statement.

For this example, we assume that there is a variable, `lobHandler`, that is already
set to an instance of a `DefaultLobHandler`. You typically set this value through
dependency injection.

The following example shows how to create and insert a BLOB:

[source,java,indent=0,subs="verbatim,quotes",role="primary"]
.Java
----
	final File blobIn = new File("spring2004.jpg");
	final InputStream blobIs = new FileInputStream(blobIn);
	final File clobIn = new File("large.txt");
	final InputStream clobIs = new FileInputStream(clobIn);
	final InputStreamReader clobReader = new InputStreamReader(clobIs);

	jdbcTemplate.execute(
		"INSERT INTO lob_table (id, a_clob, a_blob) VALUES (?, ?, ?)",
		new AbstractLobCreatingPreparedStatementCallback(lobHandler) {  // <1>
			protected void setValues(PreparedStatement ps, LobCreator lobCreator) throws SQLException {
				ps.setLong(1, 1L);
				lobCreator.setClobAsCharacterStream(ps, 2, clobReader, (int)clobIn.length());  // <2>
				lobCreator.setBlobAsBinaryStream(ps, 3, blobIs, (int)blobIn.length());  // <3>
			}
		}
	);

	blobIs.close();
	clobReader.close();
----
<1> Pass in the `lobHandler` that (in this example) is a plain `DefaultLobHandler`.
<2> Using the method `setClobAsCharacterStream` to pass in the contents of the CLOB.
<3> Using the method `setBlobAsBinaryStream` to pass in the contents of the BLOB.

[source,kotlin,indent=0,subs="verbatim,quotes",role="secondary"]
.Kotlin
----
	val blobIn = File("spring2004.jpg")
	val blobIs = FileInputStream(blobIn)
	val clobIn = File("large.txt")
	val clobIs = FileInputStream(clobIn)
	val clobReader = InputStreamReader(clobIs)

	jdbcTemplate.execute(
			"INSERT INTO lob_table (id, a_clob, a_blob) VALUES (?, ?, ?)",
			object: AbstractLobCreatingPreparedStatementCallback(lobHandler) {  // <1>
				override fun setValues(ps: PreparedStatement, lobCreator: LobCreator) {
					ps.setLong(1, 1L)
					lobCreator.setClobAsCharacterStream(ps, 2, clobReader, clobIn.length().toInt())  // <2>
					lobCreator.setBlobAsBinaryStream(ps, 3, blobIs, blobIn.length().toInt())  // <3>
				}
			}
	)
	blobIs.close()
	clobReader.close()
----
<1> Pass in the `lobHandler` that (in this example) is a plain `DefaultLobHandler`.
<2> Using the method `setClobAsCharacterStream` to pass in the contents of the CLOB.
<3> Using the method `setBlobAsBinaryStream` to pass in the contents of the BLOB.


[NOTE]
====
If you invoke the `setBlobAsBinaryStream`, `setClobAsAsciiStream`, or
`setClobAsCharacterStream` method on the `LobCreator` returned from
`DefaultLobHandler.getLobCreator()`, you can optionally specify a negative value for the
`contentLength` argument. If the specified content length is negative, the
`DefaultLobHandler` uses the JDBC 4.0 variants of the set-stream methods without a
length parameter. Otherwise, it passes the specified length on to the driver.

See the documentation for the JDBC driver you use to verify that it supports streaming a
LOB without providing the content length.
====

Now it is time to read the LOB data from the database. Again, you use a `JdbcTemplate`
with the same instance variable `lobHandler` and a reference to a `DefaultLobHandler`.
The following example shows how to do so:

[source,java,indent=0,subs="verbatim,quotes",role="primary"]
.Java
----
	List<Map<String, Object>> l = jdbcTemplate.query("select id, a_clob, a_blob from lob_table",
		new RowMapper<Map<String, Object>>() {
			public Map<String, Object> mapRow(ResultSet rs, int i) throws SQLException {
				Map<String, Object> results = new HashMap<String, Object>();
				String clobText = lobHandler.getClobAsString(rs, "a_clob");  // <1>
				results.put("CLOB", clobText);
				byte[] blobBytes = lobHandler.getBlobAsBytes(rs, "a_blob");  // <2>
				results.put("BLOB", blobBytes);
				return results;
			}
		});
----
<1> Using the method `getClobAsString` to retrieve the contents of the CLOB.
<2> Using the method `getBlobAsBytes` to retrieve the contents of the BLOB.

[source,kotlin,indent=0,subs="verbatim,quotes",role="secondary"]
.Kotlin
----
	val l = jdbcTemplate.query("select id, a_clob, a_blob from lob_table") { rs, _ ->
		val clobText = lobHandler.getClobAsString(rs, "a_clob")  // <1>
		val blobBytes = lobHandler.getBlobAsBytes(rs, "a_blob")  // <2>
		mapOf("CLOB" to clobText, "BLOB" to blobBytes)
	}
----
<1> Using the method `getClobAsString` to retrieve the contents of the CLOB.
<2> Using the method `getBlobAsBytes` to retrieve the contents of the BLOB.


[[jdbc-in-clause]]
==== Passing in Lists of Values for IN Clause

The SQL standard allows for selecting rows based on an expression that includes a
variable list of values. A typical example would be `select * from T_ACTOR where id in
(1, 2, 3)`. This variable list is not directly supported for prepared statements by the
JDBC standard. You cannot declare a variable number of placeholders. You need a number
of variations with the desired number of placeholders prepared, or you need to generate
the SQL string dynamically once you know how many placeholders are required. The named
parameter support provided in the `NamedParameterJdbcTemplate` and `JdbcTemplate` takes
the latter approach. You can pass in the values as a `java.util.List` of primitive objects. This
list is used to insert the required placeholders and pass in the values during
statement execution.

NOTE: Be careful when passing in many values. The JDBC standard does not guarantee that you
can use more than 100 values for an `in` expression list. Various databases exceed this
number, but they usually have a hard limit for how many values are allowed. For example, Oracle's
limit is 1000.

In addition to the primitive values in the value list, you can create a `java.util.List`
of object arrays. This list can support multiple expressions being defined for the `in`
clause, such as `select * from T_ACTOR where (id, last_name) in \((1, 'Johnson'), (2,
'Harrop'\))`. This, of course, requires that your database supports this syntax.


[[jdbc-complex-types]]
==== Handling Complex Types for Stored Procedure Calls

When you call stored procedures, you can sometimes use complex types specific to the
database. To accommodate these types, Spring provides a `SqlReturnType` for handling
them when they are returned from the stored procedure call and `SqlTypeValue` when they
are passed in as a parameter to the stored procedure.

The `SqlReturnType` interface has a single method (named `getTypeValue`) that must be
implemented. This interface is used as part of the declaration of an `SqlOutParameter`.
The following example shows returning the value of an Oracle `STRUCT` object of the user
declared type `ITEM_TYPE`:

[source,java,indent=0,subs="verbatim,quotes",role="primary"]
.Java
----
	public class TestItemStoredProcedure extends StoredProcedure {

		public TestItemStoredProcedure(DataSource dataSource) {
			// ...
			declareParameter(new SqlOutParameter("item", OracleTypes.STRUCT, "ITEM_TYPE",
				(CallableStatement cs, int colIndx, int sqlType, String typeName) -> {
					STRUCT struct = (STRUCT) cs.getObject(colIndx);
					Object[] attr = struct.getAttributes();
					TestItem item = new TestItem();
					item.setId(((Number) attr[0]).longValue());
					item.setDescription((String) attr[1]);
					item.setExpirationDate((java.util.Date) attr[2]);
					return item;
				}));
			// ...
		}
----
[source,kotlin,indent=0,subs="verbatim,quotes",role="secondary"]
.Kotlin
----
	class TestItemStoredProcedure(dataSource: DataSource) : StoredProcedure() {

		init {
			// ...
			declareParameter(SqlOutParameter("item", OracleTypes.STRUCT, "ITEM_TYPE") { cs, colIndx, sqlType, typeName ->
				val struct = cs.getObject(colIndx) as STRUCT
				val attr = struct.getAttributes()
				TestItem((attr[0] as Long, attr[1] as String, attr[2] as Date)
			})
			// ...
		}
	}
----

You can use `SqlTypeValue` to pass the value of a Java object (such as `TestItem`) to a
stored procedure. The `SqlTypeValue` interface has a single method (named
`createTypeValue`) that you must implement. The active connection is passed in, and you
can use it to create database-specific objects, such as `StructDescriptor` instances
or `ArrayDescriptor` instances. The following example creates a `StructDescriptor` instance:

[source,java,indent=0,subs="verbatim,quotes",role="primary"]
.Java
----
	final TestItem testItem = new TestItem(123L, "A test item",
			new SimpleDateFormat("yyyy-M-d").parse("2010-12-31"));

	SqlTypeValue value = new AbstractSqlTypeValue() {
		protected Object createTypeValue(Connection conn, int sqlType, String typeName) throws SQLException {
			StructDescriptor itemDescriptor = new StructDescriptor(typeName, conn);
			Struct item = new STRUCT(itemDescriptor, conn,
			new Object[] {
				testItem.getId(),
				testItem.getDescription(),
				new java.sql.Date(testItem.getExpirationDate().getTime())
			});
			return item;
		}
	};
----
[source,kotlin,indent=0,subs="verbatim,quotes",role="secondary"]
.Kotlin
----
	val (id, description, expirationDate) = TestItem(123L, "A test item",
			SimpleDateFormat("yyyy-M-d").parse("2010-12-31"))

	val value = object : AbstractSqlTypeValue() {
		override fun createTypeValue(conn: Connection, sqlType: Int, typeName: String?): Any {
			val itemDescriptor = StructDescriptor(typeName, conn)
			return STRUCT(itemDescriptor, conn,
					arrayOf(id, description, java.sql.Date(expirationDate.time)))
		}
	}
----

You can now add this `SqlTypeValue` to the `Map` that contains the input parameters for the
`execute` call of the stored procedure.

Another use for the `SqlTypeValue` is passing in an array of values to an Oracle stored
procedure. Oracle has its own internal `ARRAY` class that must be used in this case, and
you can use the `SqlTypeValue` to create an instance of the Oracle `ARRAY` and populate
it with values from the Java `ARRAY`, as the following example shows:

[source,java,indent=0,subs="verbatim,quotes",role="primary"]
.Java
----
	final Long[] ids = new Long[] {1L, 2L};

	SqlTypeValue value = new AbstractSqlTypeValue() {
		protected Object createTypeValue(Connection conn, int sqlType, String typeName) throws SQLException {
			ArrayDescriptor arrayDescriptor = new ArrayDescriptor(typeName, conn);
			ARRAY idArray = new ARRAY(arrayDescriptor, conn, ids);
			return idArray;
		}
	};
----
[source,kotlin,indent=0,subs="verbatim,quotes",role="secondary"]
.Kotlin
----
	class TestItemStoredProcedure(dataSource: DataSource) : StoredProcedure() {

		init {
			val ids = arrayOf(1L, 2L)
			val value = object : AbstractSqlTypeValue() {
				override fun createTypeValue(conn: Connection, sqlType: Int, typeName: String?): Any {
					val arrayDescriptor = ArrayDescriptor(typeName, conn)
					return ARRAY(arrayDescriptor, conn, ids)
				}
			}
		}
	}
----



[[jdbc-embedded-database-support]]
=== Embedded Database Support

The `org.springframework.jdbc.datasource.embedded` package provides support for embedded
Java database engines. Support for http://www.hsqldb.org[HSQL],
https://www.h2database.com[H2], and https://db.apache.org/derby[Derby] is provided
natively. You can also use an extensible API to plug in new embedded database types and
`DataSource` implementations.


[[jdbc-why-embedded-database]]
==== Why Use an Embedded Database?

An embedded database can be useful during the development phase of a project because of its
lightweight nature. Benefits include ease of configuration, quick startup time,
testability, and the ability to rapidly evolve your SQL during development.


[[jdbc-embedded-database-xml]]
==== Creating an Embedded Database by Using Spring XML

If you want to expose an embedded database instance as a bean in a Spring
`ApplicationContext`, you can use the `embedded-database` tag in the `spring-jdbc` namespace:

[source,xml,indent=0,subs="verbatim,quotes"]
----
	<jdbc:embedded-database id="dataSource" generate-name="true">
		<jdbc:script location="classpath:schema.sql"/>
		<jdbc:script location="classpath:test-data.sql"/>
	</jdbc:embedded-database>
----

The preceding configuration creates an embedded HSQL database that is populated with SQL from
the `schema.sql` and `test-data.sql` resources in the root of the classpath. In addition, as
a best practice, the embedded database is assigned a uniquely generated name. The
embedded database is made available to the Spring container as a bean of type
`javax.sql.DataSource` that can then be injected into data access objects as needed.


[[jdbc-embedded-database-java]]
==== Creating an Embedded Database Programmatically

The `EmbeddedDatabaseBuilder` class provides a fluent API for constructing an embedded
database programmatically. You can use this when you need to create an embedded database in a
stand-alone environment or in a stand-alone integration test, as in the following example:

[source,java,indent=0,subs="verbatim,quotes",role="primary"]
.Java
----
	EmbeddedDatabase db = new EmbeddedDatabaseBuilder()
			.generateUniqueName(true)
			.setType(H2)
			.setScriptEncoding("UTF-8")
			.ignoreFailedDrops(true)
			.addScript("schema.sql")
			.addScripts("user_data.sql", "country_data.sql")
			.build();

	// perform actions against the db (EmbeddedDatabase extends javax.sql.DataSource)

	db.shutdown()
----
[source,kotlin,indent=0,subs="verbatim,quotes",role="secondary"]
.Kotlin
----
	val db = EmbeddedDatabaseBuilder()
			.generateUniqueName(true)
			.setType(H2)
			.setScriptEncoding("UTF-8")
			.ignoreFailedDrops(true)
			.addScript("schema.sql")
			.addScripts("user_data.sql", "country_data.sql")
			.build()

	// perform actions against the db (EmbeddedDatabase extends javax.sql.DataSource)

	db.shutdown()
----

See the {api-spring-framework}/jdbc/datasource/embedded/EmbeddedDatabaseBuilder.html[javadoc for `EmbeddedDatabaseBuilder`]
for further details on all supported options.

You can also use the `EmbeddedDatabaseBuilder` to create an embedded database by using Java
configuration, as the following example shows:

[source,java,indent=0,subs="verbatim,quotes",role="primary"]
.Java
----
	@Configuration
	public class DataSourceConfig {

		@Bean
		public DataSource dataSource() {
			return new EmbeddedDatabaseBuilder()
					.generateUniqueName(true)
					.setType(H2)
					.setScriptEncoding("UTF-8")
					.ignoreFailedDrops(true)
					.addScript("schema.sql")
					.addScripts("user_data.sql", "country_data.sql")
					.build();
		}
	}
----
[source,kotlin,indent=0,subs="verbatim,quotes",role="secondary"]
.Kotlin
----
	@Configuration
	class DataSourceConfig {

		@Bean
		fun dataSource(): DataSource {
			return EmbeddedDatabaseBuilder()
					.generateUniqueName(true)
					.setType(H2)
					.setScriptEncoding("UTF-8")
					.ignoreFailedDrops(true)
					.addScript("schema.sql")
					.addScripts("user_data.sql", "country_data.sql")
					.build()
		}
	}
----


[[jdbc-embedded-database-types]]
==== Selecting the Embedded Database Type

This section covers how to select one of the three embedded databases that Spring
supports. It includes the following topics:

* <<jdbc-embedded-database-using-HSQL>>
* <<jdbc-embedded-database-using-H2>>
* <<jdbc-embedded-database-using-Derby>>

[[jdbc-embedded-database-using-HSQL]]
===== Using HSQL

Spring supports HSQL 1.8.0 and above. HSQL is the default embedded database if no type is
explicitly specified. To specify HSQL explicitly, set the `type` attribute of the
`embedded-database` tag to `HSQL`. If you use the builder API, call the
`setType(EmbeddedDatabaseType)` method with `EmbeddedDatabaseType.HSQL`.

[[jdbc-embedded-database-using-H2]]
===== Using H2

Spring supports the H2 database. To enable H2, set the `type` attribute of the
`embedded-database` tag to `H2`. If you use the builder API, call the
`setType(EmbeddedDatabaseType)` method with `EmbeddedDatabaseType.H2`.

[[jdbc-embedded-database-using-Derby]]
===== Using Derby

Spring supports Apache Derby 10.5 and above. To enable Derby, set the `type`
attribute of the `embedded-database` tag to `DERBY`. If you use the builder API,
call the `setType(EmbeddedDatabaseType)` method with `EmbeddedDatabaseType.DERBY`.


[[jdbc-embedded-database-dao-testing]]
==== Testing Data Access Logic with an Embedded Database

Embedded databases provide a lightweight way to test data access code. The next example is a
data access integration test template that uses an embedded database. Using such a template
can be useful for one-offs when the embedded database does not need to be reused across test
classes. However, if you wish to create an embedded database that is shared within a test suite,
consider using the <<testing.adoc#testcontext-framework, Spring TestContext Framework>> and
configuring the embedded database as a bean in the Spring `ApplicationContext` as described
in <<jdbc-embedded-database-xml>> and <<jdbc-embedded-database-java>>. The following listing
shows the test template:

[source,java,indent=0,subs="verbatim,quotes",role="primary"]
.Java
----
	public class DataAccessIntegrationTestTemplate {

		private EmbeddedDatabase db;

		@BeforeEach
		public void setUp() {
			// creates an HSQL in-memory database populated from default scripts
			// classpath:schema.sql and classpath:data.sql
			db = new EmbeddedDatabaseBuilder()
					.generateUniqueName(true)
					.addDefaultScripts()
					.build();
		}

		@Test
		public void testDataAccess() {
			JdbcTemplate template = new JdbcTemplate(db);
			template.query( /* ... */ );
		}

		@AfterEach
		public void tearDown() {
			db.shutdown();
		}

	}
----
[source,kotlin,indent=0,subs="verbatim,quotes",role="secondary"]
.Kotlin
----
	class DataAccessIntegrationTestTemplate {

		private lateinit var db: EmbeddedDatabase

		@BeforeEach
		fun setUp() {
			// creates an HSQL in-memory database populated from default scripts
			// classpath:schema.sql and classpath:data.sql
			db = EmbeddedDatabaseBuilder()
					.generateUniqueName(true)
					.addDefaultScripts()
					.build()
		}

		@Test
		fun testDataAccess() {
			val template = JdbcTemplate(db)
			template.query( /* ... */)
		}

		@AfterEach
		fun tearDown() {
			db.shutdown()
		}
	}
----


[[jdbc-embedded-database-unique-names]]
==== Generating Unique Names for Embedded Databases

Development teams often encounter errors with embedded databases if their test suite
inadvertently attempts to recreate additional instances of the same database. This can
happen quite easily if an XML configuration file or `@Configuration` class is responsible
for creating an embedded database and the corresponding configuration is then reused
across multiple testing scenarios within the same test suite (that is, within the same JVM
process) -- for example, integration tests against embedded databases whose
`ApplicationContext` configuration differs only with regard to which bean definition
profiles are active.

The root cause of such errors is the fact that Spring's `EmbeddedDatabaseFactory` (used
internally by both the `<jdbc:embedded-database>` XML namespace element and the
`EmbeddedDatabaseBuilder` for Java configuration) sets the name of the embedded database to
`testdb` if not otherwise specified. For the case of `<jdbc:embedded-database>`, the
embedded database is typically assigned a name equal to the bean's `id` (often,
something like `dataSource`). Thus, subsequent attempts to create an embedded database
do not result in a new database. Instead, the same JDBC connection URL is reused,
and attempts to create a new embedded database actually point to an existing
embedded database created from the same configuration.

To address this common issue, Spring Framework 4.2 provides support for generating
unique names for embedded databases. To enable the use of generated names, use one of
the following options.

* `EmbeddedDatabaseFactory.setGenerateUniqueDatabaseName()`
* `EmbeddedDatabaseBuilder.generateUniqueName()`
* `<jdbc:embedded-database generate-name="true" ... >`


[[jdbc-embedded-database-extension]]
==== Extending the Embedded Database Support

You can extend Spring JDBC embedded database support in two ways:

* Implement `EmbeddedDatabaseConfigurer` to support a new embedded database type.
* Implement `DataSourceFactory` to support a new `DataSource` implementation, such as a
  connection pool to manage embedded database connections.

We encourage you to contribute extensions to the Spring community at
https://github.com/spring-projects/spring-framework/issues[GitHub Issues].



[[jdbc-initializing-datasource]]
=== Initializing a `DataSource`

The `org.springframework.jdbc.datasource.init` package provides support for initializing
an existing `DataSource`. The embedded database support provides one option for creating
and initializing a `DataSource` for an application. However, you may sometimes need to initialize
an instance that runs on a server somewhere.


[[jdbc-initializing-datasource-xml]]
==== Initializing a Database by Using Spring XML

If you want to initialize a database and you can provide a reference to a `DataSource`
bean, you can use the `initialize-database` tag in the `spring-jdbc` namespace:

[source,xml,indent=0,subs="verbatim,quotes"]
----
	<jdbc:initialize-database data-source="dataSource">
		<jdbc:script location="classpath:com/foo/sql/db-schema.sql"/>
		<jdbc:script location="classpath:com/foo/sql/db-test-data.sql"/>
	</jdbc:initialize-database>
----

The preceding example runs the two specified scripts against the database. The first
script creates a schema, and the second populates tables with a test data set. The script
locations can also be patterns with wildcards in the usual Ant style used for resources
in Spring (for example,
`classpath{asterisk}:/com/foo/{asterisk}{asterisk}/sql/{asterisk}-data.sql`). If you use a
pattern, the scripts are run in the lexical order of their URL or filename.

The default behavior of the database initializer is to unconditionally run the provided
scripts. This may not always be what you want -- for instance, if you run
the scripts against a database that already has test data in it. The likelihood
of accidentally deleting data is reduced by following the common pattern (shown earlier)
of creating the tables first and then inserting the data. The first step fails if
the tables already exist.

However, to gain more control over the creation and deletion of existing data, the XML
namespace provides a few additional options. The first is a flag to switch the
initialization on and off. You can set this according to the environment (such as pulling a
boolean value from system properties or from an environment bean). The following example gets a value from a system property:

[source,xml,indent=0,subs="verbatim,quotes"]
----
	<jdbc:initialize-database data-source="dataSource"
		enabled="#{systemProperties.INITIALIZE_DATABASE}"> <1>
		<jdbc:script location="..."/>
	</jdbc:initialize-database>
----
<1> Get the value for `enabled` from a system property called `INITIALIZE_DATABASE`.


The second option to control what happens with existing data is to be more tolerant of
failures. To this end, you can control the ability of the initializer to ignore certain
errors in the SQL it executes from the scripts, as the following example shows:

[source,xml,indent=0,subs="verbatim,quotes"]
----
	<jdbc:initialize-database data-source="dataSource" ignore-failures="DROPS">
		<jdbc:script location="..."/>
	</jdbc:initialize-database>
----

In the preceding example, we are saying that we expect that, sometimes, the scripts are run
against an empty database, and there are some `DROP` statements in the scripts that
would, therefore, fail. So failed SQL `DROP` statements will be ignored, but other failures
will cause an exception. This is useful if your SQL dialect doesn't support `DROP ... IF
EXISTS` (or similar) but you want to unconditionally remove all test data before
re-creating it. In that case the first script is usually a set of `DROP` statements,
followed by a set of `CREATE` statements.

The `ignore-failures` option can be set to `NONE` (the default), `DROPS` (ignore failed
drops), or `ALL` (ignore all failures).

Each statement should be separated by `;` or a new line if the `;` character is not
present at all in the script. You can control that globally or script by script, as the
following example shows:

[source,xml,indent=0,subs="verbatim,quotes"]
----
	<jdbc:initialize-database data-source="dataSource" separator="@@"> <1>
		<jdbc:script location="classpath:com/myapp/sql/db-schema.sql" separator=";"/> <2>
		<jdbc:script location="classpath:com/myapp/sql/db-test-data-1.sql"/>
		<jdbc:script location="classpath:com/myapp/sql/db-test-data-2.sql"/>
	</jdbc:initialize-database>
----
<1> Set the separator scripts to `@@`.
<2> Set the separator for `db-schema.sql` to `;`.

In this example, the two `test-data` scripts use `@@` as statement separator and only
the `db-schema.sql` uses `;`. This configuration specifies that the default separator
is `@@` and overrides that default for the `db-schema` script.

If you need more control than you get from the XML namespace, you can use the
`DataSourceInitializer` directly and define it as a component in your application.

[[jdbc-client-component-initialization]]
===== Initialization of Other Components that Depend on the Database

A large class of applications (those that do not use the database until after the Spring context has
started) can use the database initializer with no further
complications. If your application is not one of those, you might need to read the rest
of this section.

The database initializer depends on a `DataSource` instance and runs the scripts
provided in its initialization callback (analogous to an `init-method` in an XML bean
definition, a `@PostConstruct` method in a component, or the `afterPropertiesSet()`
method in a component that implements `InitializingBean`). If other beans depend on the
same data source and use the data source in an initialization callback, there
might be a problem because the data has not yet been initialized. A common example of
this is a cache that initializes eagerly and loads data from the database on application
startup.

To get around this issue, you have two options: change your cache initialization strategy
to a later phase or ensure that the database initializer is initialized first.

Changing your cache initialization strategy might be easy if the application is in your control and not otherwise.
Some suggestions for how to implement this include:

* Make the cache initialize lazily on first usage, which improves application startup
  time.
* Have your cache or a separate component that initializes the cache implement
  `Lifecycle` or `SmartLifecycle`. When the application context starts, you can
  automatically start a `SmartLifecycle` by setting its `autoStartup` flag, and you can
  manually start a `Lifecycle` by calling `ConfigurableApplicationContext.start()`
  on the enclosing context.
* Use a Spring `ApplicationEvent` or similar custom observer mechanism to trigger the
  cache initialization. `ContextRefreshedEvent` is always published by the context when
  it is ready for use (after all beans have been initialized), so that is often a useful
  hook (this is how the `SmartLifecycle` works by default).

Ensuring that the database initializer is initialized first can also be easy. Some suggestions on how to implement this include:

* Rely on the default behavior of the Spring `BeanFactory`, which is that beans are
  initialized in registration order. You can easily arrange that by adopting the common
  practice of a set of `<import/>` elements in XML configuration that order your
  application modules and ensuring that the database and database initialization are
  listed first.
* Separate the `DataSource` and the business components that use it and control their
  startup order by putting them in separate `ApplicationContext` instances (for example, the
  parent context contains the `DataSource`, and the child context contains the business
  components). This structure is common in Spring web applications but can be more
  generally applied.




[[orm]]
== Object Relational Mapping (ORM) Data Access

This section covers data access when you use Object Relational Mapping (ORM).



[[orm-introduction]]
=== Introduction to ORM with Spring

The Spring Framework supports integration with the Java Persistence API (JPA) and
supports native Hibernate for resource management, data access object (DAO) implementations,
and transaction strategies. For example, for Hibernate, there is first-class support with
several convenient IoC features that address many typical Hibernate integration issues.
You can configure all of the supported features for OR (object relational) mapping
tools through Dependency Injection. They can participate in Spring's resource and
transaction management, and they comply with Spring's generic transaction and DAO
exception hierarchies. The recommended integration style is to code DAOs against plain
Hibernate or JPA APIs.

Spring adds significant enhancements to the ORM layer of your choice when you create
data access applications. You can leverage as much of the integration support as you
wish, and you should compare this integration effort with the cost and risk of building
a similar infrastructure in-house. You can use much of the ORM support as you would a
library, regardless of technology, because everything is designed as a set of reusable
JavaBeans. ORM in a Spring IoC container facilitates configuration and deployment. Thus,
most examples in this section show configuration inside a Spring container.

The benefits of using the Spring Framework to create your ORM DAOs include:

* *Easier testing.* Spring's IoC approach makes it easy to swap the implementations
  and configuration locations of Hibernate `SessionFactory` instances, JDBC `DataSource`
  instances, transaction managers, and mapped object implementations (if needed). This
  in turn makes it much easier to test each piece of persistence-related code in
  isolation.
* *Common data access exceptions.* Spring can wrap exceptions from your ORM tool,
  converting them from proprietary (potentially checked) exceptions to a common runtime
  `DataAccessException` hierarchy. This feature lets you handle most persistence
  exceptions, which are non-recoverable, only in the appropriate layers, without
  annoying boilerplate catches, throws, and exception declarations. You can still trap
  and handle exceptions as necessary. Remember that JDBC exceptions (including
  DB-specific dialects) are also converted to the same hierarchy, meaning that you can
  perform some operations with JDBC within a consistent programming model.
* *General resource management.* Spring application contexts can handle the location
  and configuration of Hibernate `SessionFactory` instances, JPA `EntityManagerFactory`
  instances, JDBC `DataSource` instances, and other related resources. This makes these
  values easy to manage and change. Spring offers efficient, easy, and safe handling of
  persistence resources. For example, related code that uses Hibernate generally needs to
  use the same Hibernate `Session` to ensure efficiency and proper transaction handling.
  Spring makes it easy to create and bind a `Session` to the current thread transparently,
  by exposing a current `Session` through the Hibernate `SessionFactory`. Thus, Spring
  solves many chronic problems of typical Hibernate usage, for any local or JTA
  transaction environment.
* *Integrated transaction management.* You can wrap your ORM code with a declarative,
  aspect-oriented programming (AOP) style method interceptor either through the
  `@Transactional` annotation or by explicitly configuring the transaction AOP advice in
  an XML configuration file. In both cases, transaction semantics and exception handling
  (rollback and so on) are handled for you. As discussed in <<orm-resource-mngmnt>>,
  you can also swap various transaction managers, without affecting your ORM-related code.
  For example, you can swap between local transactions and JTA, with the same full services
  (such as declarative transactions) available in both scenarios. Additionally,
  JDBC-related code can fully integrate transactionally with the code you use to do ORM.
  This is useful for data access that is not suitable for ORM (such as batch processing and
  BLOB streaming) but that still needs to share common transactions with ORM operations.

TIP: For more comprehensive ORM support, including support for alternative database
technologies such as MongoDB, you might want to check out the
https://projects.spring.io/spring-data/[Spring Data] suite of projects. If you are
a JPA user, the https://spring.io/guides/gs/accessing-data-jpa/[Getting Started Accessing
Data with JPA] guide from https://spring.io provides a great introduction.



[[orm-general]]
=== General ORM Integration Considerations

This section highlights considerations that apply to all ORM technologies.
The <<orm-hibernate>> section provides more details and also show these features and
configurations in a concrete context.

The major goal of Spring's ORM integration is clear application layering (with any data
access and transaction technology) and for loose coupling of application objects -- no
more business service dependencies on the data access or transaction strategy, no more
hard-coded resource lookups, no more hard-to-replace singletons, no more custom service
registries. The goal is to have one simple and consistent approach to wiring up application objects, keeping
them as reusable and free from container dependencies as possible. All the individual
data access features are usable on their own but integrate nicely with Spring's
application context concept, providing XML-based configuration and cross-referencing of
plain JavaBean instances that need not be Spring-aware. In a typical Spring application,
many important objects are JavaBeans: data access templates, data access objects,
transaction managers, business services that use the data access objects and transaction
managers, web view resolvers, web controllers that use the business services, and so on.


[[orm-resource-mngmnt]]
==== Resource and Transaction Management

Typical business applications are cluttered with repetitive resource management code.
Many projects try to invent their own solutions, sometimes sacrificing proper handling
of failures for programming convenience. Spring advocates simple solutions for proper
resource handling, namely IoC through templating in the case of JDBC and applying AOP
interceptors for the ORM technologies.

The infrastructure provides proper resource handling and appropriate conversion of
specific API exceptions to an unchecked infrastructure exception hierarchy. Spring
introduces a DAO exception hierarchy, applicable to any data access strategy. For direct
JDBC, the `JdbcTemplate` class mentioned in a <<jdbc-JdbcTemplate, previous section>>
provides connection handling and proper conversion of `SQLException` to the
`DataAccessException` hierarchy, including translation of database-specific SQL error
codes to meaningful exception classes. For ORM technologies, see the
<<orm-exception-translation, next section>> for how to get the same exception
translation benefits.

When it comes to transaction management, the `JdbcTemplate` class hooks in to the Spring
transaction support and supports both JTA and JDBC transactions, through respective
Spring transaction managers. For the supported ORM technologies, Spring offers Hibernate
and JPA support through the Hibernate and JPA transaction managers as well as JTA support.
For details on transaction support, see the <<transaction>> chapter.


[[orm-exception-translation]]
==== Exception Translation

When you use Hibernate or JPA in a DAO, you must decide how to handle the persistence
technology's native exception classes. The DAO throws a subclass of a `HibernateException`
or `PersistenceException`, depending on the technology. These exceptions are all runtime
exceptions and do not have to be declared or caught. You may also have to deal with
`IllegalArgumentException` and `IllegalStateException`. This means that callers can only
treat exceptions as being generally fatal, unless they want to depend on the persistence
technology's own exception structure. Catching specific causes (such as an optimistic
locking failure) is not possible without tying the caller to the implementation strategy.
This trade-off might be acceptable to applications that are strongly ORM-based or
do not need any special exception treatment (or both). However, Spring lets exception
translation be applied transparently through the `@Repository` annotation. The following
examples (one for Java configuration and one for XML configuration) show how to do so:

[source,java,indent=0,subs="verbatim,quotes",role="primary"]
.Java
----
	@Repository
	public class ProductDaoImpl implements ProductDao {

		// class body here...

	}
----
[source,kotlin,indent=0,subs="verbatim,quotes",role="secondary"]
.Kotlin
----
	@Repository
	class ProductDaoImpl : ProductDao {
		// class body here...
	}
----

[source,xml,indent=0,subs="verbatim,quotes"]
----
	<beans>

		<!-- Exception translation bean post processor -->
		<bean class="org.springframework.dao.annotation.PersistenceExceptionTranslationPostProcessor"/>

		<bean id="myProductDao" class="product.ProductDaoImpl"/>

	</beans>
----

The postprocessor automatically looks for all exception translators (implementations of
the `PersistenceExceptionTranslator` interface) and advises all beans marked with the
`@Repository` annotation so that the discovered translators can intercept and apply the
appropriate translation on the thrown exceptions.

In summary, you can implement DAOs based on the plain persistence technology's API and
annotations while still benefiting from Spring-managed transactions, dependency
injection, and transparent exception conversion (if desired) to Spring's custom
exception hierarchies.



[[orm-hibernate]]
=== Hibernate

We start with a coverage of https://hibernate.org/[Hibernate 5] in a Spring
environment, using it to demonstrate the approach that Spring takes towards integrating
OR mappers. This section covers many issues in detail and shows different variations
of DAO implementations and transaction demarcation. Most of these patterns can be
directly translated to all other supported ORM tools. The later sections in this
chapter then cover the other ORM technologies and show brief examples.

NOTE: As of Spring Framework 5.0, Spring requires Hibernate ORM 4.3 or later for JPA support
and even Hibernate ORM 5.0+ for programming against the native Hibernate Session API.
Note that the Hibernate team does not maintain any versions prior to 5.1 anymore and
is likely to focus on 5.3+ exclusively soon.


[[orm-session-factory-setup]]
==== `SessionFactory` Setup in a Spring Container

To avoid tying application objects to hard-coded resource lookups, you can define
resources (such as a JDBC `DataSource` or a Hibernate `SessionFactory`) as beans in the
Spring container. Application objects that need to access resources receive references
to such predefined instances through bean references, as illustrated in the DAO
definition in the <<orm-hibernate-straight, next section>>.

The following excerpt from an XML application context definition shows how to set up a
JDBC `DataSource` and a Hibernate `SessionFactory` on top of it:

[source,xml,indent=0,subs="verbatim,quotes"]
----
	<beans>

		<bean id="myDataSource" class="org.apache.commons.dbcp.BasicDataSource" destroy-method="close">
			<property name="driverClassName" value="org.hsqldb.jdbcDriver"/>
			<property name="url" value="jdbc:hsqldb:hsql://localhost:9001"/>
			<property name="username" value="sa"/>
			<property name="password" value=""/>
		</bean>

		<bean id="mySessionFactory" class="org.springframework.orm.hibernate5.LocalSessionFactoryBean">
			<property name="dataSource" ref="myDataSource"/>
			<property name="mappingResources">
				<list>
					<value>product.hbm.xml</value>
				</list>
			</property>
			<property name="hibernateProperties">
				<value>
					hibernate.dialect=org.hibernate.dialect.HSQLDialect
				</value>
			</property>
		</bean>

	</beans>
----

Switching from a local Jakarta Commons DBCP `BasicDataSource` to a JNDI-located
`DataSource` (usually managed by an application server) is only a matter of
configuration, as the following example shows:

[source,xml,indent=0,subs="verbatim,quotes"]
----
	<beans>
		<jee:jndi-lookup id="myDataSource" jndi-name="java:comp/env/jdbc/myds"/>
	</beans>
----

You can also access a JNDI-located `SessionFactory`, using Spring's
`JndiObjectFactoryBean` / `<jee:jndi-lookup>` to retrieve and expose it.
However, that is typically not common outside of an EJB context.

[NOTE]
====
Spring also provides a `LocalSessionFactoryBuilder` variant, seamlessly integrating
with `@Bean` style configuration and programmatic setup (no `FactoryBean` involved).

Both `LocalSessionFactoryBean` and `LocalSessionFactoryBuilder` support background
bootstrapping, with Hibernate initialization running in parallel to the application
bootstrap thread on a given bootstrap executor (such as a `SimpleAsyncTaskExecutor`).
On `LocalSessionFactoryBean`, this is available through the `bootstrapExecutor`
property. On the programmatic `LocalSessionFactoryBuilder`, there is an overloaded
`buildSessionFactory` method that takes a bootstrap executor argument.

As of Spring Framework 5.1, such a native Hibernate setup can also expose a JPA
`EntityManagerFactory` for standard JPA interaction next to native Hibernate access.
See <<orm-jpa-hibernate, Native Hibernate Setup for JPA>> for details.
====


[[orm-hibernate-straight]]
==== Implementing DAOs Based on the Plain Hibernate API

Hibernate has a feature called contextual sessions, wherein Hibernate itself manages
one current `Session` per transaction. This is roughly equivalent to Spring's
synchronization of one Hibernate `Session` per transaction. A corresponding DAO
implementation resembles the following example, based on the plain Hibernate API:

[source,java,indent=0,subs="verbatim,quotes",role="primary"]
.Java
----
	public class ProductDaoImpl implements ProductDao {

		private SessionFactory sessionFactory;

		public void setSessionFactory(SessionFactory sessionFactory) {
			this.sessionFactory = sessionFactory;
		}

		public Collection loadProductsByCategory(String category) {
			return this.sessionFactory.getCurrentSession()
					.createQuery("from test.Product product where product.category=?")
					.setParameter(0, category)
					.list();
		}
	}
----
[source,kotlin,indent=0,subs="verbatim,quotes",role="secondary"]
.Kotlin
----
	class ProductDaoImpl(private val sessionFactory: SessionFactory) : ProductDao {
		
		fun loadProductsByCategory(category: String): Collection<*> {
			return sessionFactory.currentSession
					.createQuery("from test.Product product where product.category=?")
					.setParameter(0, category)
					.list()
		}
	}
----

This style is similar to that of the Hibernate reference documentation and examples,
except for holding the `SessionFactory` in an instance variable. We strongly recommend
such an instance-based setup over the old-school `static` `HibernateUtil` class from
Hibernate's CaveatEmptor sample application. (In general, do not keep any resources in
`static` variables unless absolutely necessary.)

The preceding DAO example follows the dependency injection pattern. It fits nicely into a Spring IoC
container, as it would if coded against Spring's `HibernateTemplate`.
You can also set up such a DAO in plain Java (for example, in unit tests). To do so,
instantiate it and call `setSessionFactory(..)` with the desired factory reference. As a
Spring bean definition, the DAO would resemble the following:

[source,xml,indent=0,subs="verbatim,quotes"]
----
	<beans>

		<bean id="myProductDao" class="product.ProductDaoImpl">
			<property name="sessionFactory" ref="mySessionFactory"/>
		</bean>

	</beans>
----

The main advantage of this DAO style is that it depends on Hibernate API only. No import
of any Spring class is required. This is appealing from a non-invasiveness
perspective and may feel more natural to Hibernate developers.

However, the DAO throws plain `HibernateException` (which is unchecked, so it does not have
to be declared or caught), which means that callers can treat exceptions only as being
generally fatal -- unless they want to depend on Hibernate's own exception hierarchy.
Catching specific causes (such as an optimistic locking failure) is not possible without
tying the caller to the implementation strategy. This trade off might be acceptable to
applications that are strongly Hibernate-based, do not need any special exception
treatment, or both.

Fortunately, Spring's `LocalSessionFactoryBean` supports Hibernate's
`SessionFactory.getCurrentSession()` method for any Spring transaction strategy,
returning the current Spring-managed transactional `Session`, even with
`HibernateTransactionManager`. The standard behavior of that method remains
to return the current `Session` associated with the ongoing JTA transaction, if any.
This behavior applies regardless of whether you use Spring's
`JtaTransactionManager`, EJB container managed transactions (CMTs), or JTA.

In summary, you can implement DAOs based on the plain Hibernate API, while still being
able to participate in Spring-managed transactions.


[[orm-hibernate-tx-declarative]]
==== Declarative Transaction Demarcation

We recommend that you use Spring's declarative transaction support, which lets you
replace explicit transaction demarcation API calls in your Java code with an AOP
transaction interceptor. You can configure this transaction interceptor in a Spring
container by using either Java annotations or XML. This declarative transaction capability
lets you keep business services free of repetitive transaction demarcation code and
focus on adding business logic, which is the real value of your application.

NOTE: Before you continue, we are strongly encourage you to read <<transaction-declarative>>
if you have not already done so.

You can annotate the service layer with `@Transactional` annotations and instruct the
Spring container to find these annotations and provide transactional semantics for
these annotated methods. The following example shows how to do so:

[source,java,indent=0,subs="verbatim,quotes",role="primary"]
.Java
----
	public class ProductServiceImpl implements ProductService {

		private ProductDao productDao;

		public void setProductDao(ProductDao productDao) {
			this.productDao = productDao;
		}

		@Transactional
		public void increasePriceOfAllProductsInCategory(final String category) {
			List productsToChange = this.productDao.loadProductsByCategory(category);
			// ...
		}

		@Transactional(readOnly = true)
		public List<Product> findAllProducts() {
			return this.productDao.findAllProducts();
		}
	}
----
[source,kotlin,indent=0,subs="verbatim,quotes",role="secondary"]
.Kotlin
----
	class ProductServiceImpl(private val productDao: ProductDao) : ProductService {

		@Transactional
		fun increasePriceOfAllProductsInCategory(category: String) {
			val productsToChange = productDao.loadProductsByCategory(category)
			// ...
		}

		@Transactional(readOnly = true)
		fun findAllProducts() = productDao.findAllProducts()
	}
----

In the container, you need to set up the `PlatformTransactionManager` implementation
(as a bean) and a `<tx:annotation-driven/>` entry, opting into `@Transactional`
processing at runtime. The following example shows how to do so:

[source,xml,indent=0,subs="verbatim,quotes"]
----
	<?xml version="1.0" encoding="UTF-8"?>
	<beans xmlns="http://www.springframework.org/schema/beans"
		xmlns:xsi="http://www.w3.org/2001/XMLSchema-instance"
		xmlns:aop="http://www.springframework.org/schema/aop"
		xmlns:tx="http://www.springframework.org/schema/tx"
		xsi:schemaLocation="
			http://www.springframework.org/schema/beans
			https://www.springframework.org/schema/beans/spring-beans.xsd
			http://www.springframework.org/schema/tx
			https://www.springframework.org/schema/tx/spring-tx.xsd
			http://www.springframework.org/schema/aop
			https://www.springframework.org/schema/aop/spring-aop.xsd">

		<!-- SessionFactory, DataSource, etc. omitted -->

		<bean id="transactionManager"
				class="org.springframework.orm.hibernate5.HibernateTransactionManager">
			<property name="sessionFactory" ref="sessionFactory"/>
		</bean>

		<tx:annotation-driven/>

		<bean id="myProductService" class="product.SimpleProductService">
			<property name="productDao" ref="myProductDao"/>
		</bean>

	</beans>
----


[[orm-hibernate-tx-programmatic]]
==== Programmatic Transaction Demarcation

You can demarcate transactions in a higher level of the application, on top of
lower-level data access services that span any number of operations. Nor do restrictions
exist on the implementation of the surrounding business service. It needs only a Spring
`PlatformTransactionManager`. Again, the latter can come from anywhere, but preferably
as a bean reference through a `setTransactionManager(..)` method. Also, the
`productDAO` should be set by a `setProductDao(..)` method. The following pair of snippets show
a transaction manager and a business service definition in a Spring application context
and an example for a business method implementation:

[source,xml,indent=0,subs="verbatim,quotes"]
----
	<beans>

		<bean id="myTxManager" class="org.springframework.orm.hibernate5.HibernateTransactionManager">
			<property name="sessionFactory" ref="mySessionFactory"/>
		</bean>

		<bean id="myProductService" class="product.ProductServiceImpl">
			<property name="transactionManager" ref="myTxManager"/>
			<property name="productDao" ref="myProductDao"/>
		</bean>

	</beans>
----

[source,java,indent=0,subs="verbatim,quotes",role="primary"]
.Java
----
	public class ProductServiceImpl implements ProductService {

		private TransactionTemplate transactionTemplate;
		private ProductDao productDao;

		public void setTransactionManager(PlatformTransactionManager transactionManager) {
			this.transactionTemplate = new TransactionTemplate(transactionManager);
		}

		public void setProductDao(ProductDao productDao) {
			this.productDao = productDao;
		}

		public void increasePriceOfAllProductsInCategory(final String category) {
			this.transactionTemplate.execute(new TransactionCallbackWithoutResult() {
				public void doInTransactionWithoutResult(TransactionStatus status) {
					List productsToChange = this.productDao.loadProductsByCategory(category);
					// do the price increase...
				}
			});
		}
	}
----
[source,kotlin,indent=0,subs="verbatim,quotes",role="secondary"]
.Kotlin
----
	class ProductServiceImpl(transactionManager: PlatformTransactionManager,
							private val productDao: ProductDao) : ProductService {
		
		private val transactionTemplate = TransactionTemplate(transactionManager)

		fun increasePriceOfAllProductsInCategory(category: String) {
			transactionTemplate.execute {
				val productsToChange = productDao.loadProductsByCategory(category)
				// do the price increase...
			}
		}
	}
----

Spring's `TransactionInterceptor` lets any checked application exception be thrown
with the callback code, while `TransactionTemplate` is restricted to unchecked
exceptions within the callback. `TransactionTemplate` triggers a rollback in case of
an unchecked application exception or if the transaction is marked rollback-only by
the application (by setting `TransactionStatus`). By default, `TransactionInterceptor`
behaves the same way but allows configurable rollback policies per method.


[[orm-hibernate-tx-strategies]]
==== Transaction Management Strategies

Both `TransactionTemplate` and `TransactionInterceptor` delegate the actual transaction
handling to a `PlatformTransactionManager` instance (which can be a
`HibernateTransactionManager` (for a single Hibernate `SessionFactory`) by using a
`ThreadLocal` `Session` under the hood) or a `JtaTransactionManager` (delegating to the
JTA subsystem of the container) for Hibernate applications. You can even use a custom
`PlatformTransactionManager` implementation. Switching from native Hibernate transaction
management to JTA (such as when facing distributed transaction requirements for certain
deployments of your application) is only a matter of configuration. You can replace
the Hibernate transaction manager with Spring's JTA transaction implementation. Both
transaction demarcation and data access code work without changes, because they
use the generic transaction management APIs.

For distributed transactions across multiple Hibernate session factories, you can combine
`JtaTransactionManager` as a transaction strategy with multiple
`LocalSessionFactoryBean` definitions. Each DAO then gets one specific `SessionFactory`
reference passed into its corresponding bean property. If all underlying JDBC data
sources are transactional container ones, a business service can demarcate transactions
across any number of DAOs and any number of session factories without special regard, as
long as it uses `JtaTransactionManager` as the strategy.

Both `HibernateTransactionManager` and `JtaTransactionManager` allow for proper
JVM-level cache handling with Hibernate, without container-specific transaction manager
lookup or a JCA connector (if you do not use EJB to initiate transactions).

`HibernateTransactionManager` can export the Hibernate JDBC `Connection` to plain JDBC
access code for a specific `DataSource`. This ability allows for high-level
transaction demarcation with mixed Hibernate and JDBC data access completely without
JTA, provided you access only one database. `HibernateTransactionManager` automatically
exposes the Hibernate transaction as a JDBC transaction if you have set up the passed-in
`SessionFactory` with a `DataSource` through the `dataSource` property of the
`LocalSessionFactoryBean` class. Alternatively, you can specify explicitly the
`DataSource` for which the transactions are supposed to be exposed through the
`dataSource` property of the `HibernateTransactionManager` class.


[[orm-hibernate-resources]]
==== Comparing Container-managed and Locally Defined Resources

You can switch between a container-managed JNDI `SessionFactory` and a locally defined
one without having to change a single line of application code. Whether to keep
resource definitions in the container or locally within the application is mainly a
matter of the transaction strategy that you use. Compared to a Spring-defined local
`SessionFactory`, a manually registered JNDI `SessionFactory` does not provide any
benefits. Deploying a `SessionFactory` through Hibernate's JCA connector provides the
added value of participating in the Java EE server's management infrastructure, but does
not add actual value beyond that.

Spring's transaction support is not bound to a container. When configured with any strategy
other than JTA, transaction support also works in a stand-alone or test environment.
Especially in the typical case of single-database transactions, Spring's single-resource
local transaction support is a lightweight and powerful alternative to JTA. When you use
local EJB stateless session beans to drive transactions, you depend both on an EJB
container and on JTA, even if you access only a single database and use only stateless
session beans to provide declarative transactions through container-managed
transactions. Direct use of JTA programmatically also requires a Java EE environment.
JTA does not involve only container dependencies in terms of JTA itself and of
JNDI `DataSource` instances. For non-Spring, JTA-driven Hibernate transactions, you have
to use the Hibernate JCA connector or extra Hibernate transaction code with the
`TransactionManagerLookup` configured for proper JVM-level caching.

Spring-driven transactions can work as well with a locally defined Hibernate
`SessionFactory` as they do with a local JDBC `DataSource`, provided they access a
single database. Thus, you need only use Spring's JTA transaction strategy when you
have distributed transaction requirements. A JCA connector requires container-specific
deployment steps, and (obviously) JCA support in the first place. This configuration
requires more work than deploying a simple web application with local resource
definitions and Spring-driven transactions. Also, you often need the Enterprise Edition
of your container if you use, for example, WebLogic Express, which does not
provide JCA. A Spring application with local resources and transactions that span one
single database works in any Java EE web container (without JTA, JCA, or EJB), such as
Tomcat, Resin, or even plain Jetty. Additionally, you can easily reuse such a middle
tier in desktop applications or test suites.

All things considered, if you do not use EJBs, stick with local `SessionFactory` setup
and Spring's `HibernateTransactionManager` or `JtaTransactionManager`. You get all of
the benefits, including proper transactional JVM-level caching and distributed
transactions, without the inconvenience of container deployment. JNDI registration of a
Hibernate `SessionFactory` through the JCA connector adds value only when used in
conjunction with EJBs.


[[orm-hibernate-invalid-jdbc-access-error]]
==== Spurious Application Server Warnings with Hibernate

In some JTA environments with very strict `XADataSource` implementations (currently
only some WebLogic Server and WebSphere versions), when Hibernate is configured without
regard to the JTA `PlatformTransactionManager` object for that environment,
spurious warning or exceptions can show up in the application server log.
These warnings or exceptions indicate that the connection being accessed is no longer
valid or JDBC access is no longer valid, possibly because the transaction is no longer
active. As an example, here is an actual exception from WebLogic:

[literal]
[subs="verbatim,quotes"]
----
java.sql.SQLException: The transaction is no longer active - status: 'Committed'. No
further JDBC access is allowed within this transaction.
----

You can resolve this warning by making Hibernate aware of the JTA
`PlatformTransactionManager` instance, to which it synchronizes (along with Spring).
You have two options for doing this:

* If, in your application context, you already directly obtain the JTA
  `PlatformTransactionManager` object (presumably from JNDI through
  `JndiObjectFactoryBean` or `<jee:jndi-lookup>`) and feed it, for example, to
  Spring's `JtaTransactionManager`, the easiest way is to specify a reference to
  the bean that defines this JTA `PlatformTransactionManager` instance as the value of the
  `jtaTransactionManager` property for `LocalSessionFactoryBean.` Spring then makes the
  object available to Hibernate.
* More likely, you do not already have the JTA `PlatformTransactionManager` instance,
  because Spring's `JtaTransactionManager` can find it itself. Thus, you need to
  configure Hibernate to look up JTA `PlatformTransactionManager` directly. You do this
  by configuring an application server-specific `TransactionManagerLookup` class in the
  Hibernate configuration, as described in the Hibernate manual.

The remainder of this section describes the sequence of events that occur with and
without Hibernate's awareness of the JTA `PlatformTransactionManager`.

When Hibernate is not configured with any awareness of the JTA
`PlatformTransactionManager`, the following events occur when a JTA transaction commits:

* The JTA transaction commits.
* Spring's `JtaTransactionManager` is synchronized to the JTA transaction, so it is
  called back through an `afterCompletion` callback by the JTA transaction manager.
* Among other activities, this synchronization can trigger a callback by Spring to
  Hibernate, through Hibernate's `afterTransactionCompletion` callback (used to clear
  the Hibernate cache), followed by an explicit `close()` call on the Hibernate session,
  which causes Hibernate to attempt to `close()` the JDBC Connection.
* In some environments, this `Connection.close()` call then triggers the warning or
  error, as the application server no longer considers the `Connection` to be usable,
  because the transaction has already been committed.

When Hibernate is configured with awareness of the JTA `PlatformTransactionManager`, the
following events occur when a JTA transaction commits:

* The JTA transaction is ready to commit.
* Spring's `JtaTransactionManager` is synchronized to the JTA transaction, so the
  transaction is called back through a `beforeCompletion` callback by the JTA
  transaction manager.
* Spring is aware that Hibernate itself is synchronized to the JTA transaction and
  behaves differently than in the previous scenario. Assuming the Hibernate `Session`
  needs to be closed at all, Spring closes it now.
* The JTA transaction commits.
* Hibernate is synchronized to the JTA transaction, so the transaction is called back
  through an `afterCompletion` callback by the JTA transaction manager and can
  properly clear its cache.



[[orm-jpa]]
=== JPA

The Spring JPA, available under the `org.springframework.orm.jpa` package, offers
comprehensive support for the
https://www.oracle.com/technetwork/articles/javaee/jpa-137156.html[Java Persistence
API] in a manner similar to the integration with Hibernate while being aware of
the underlying implementation in order to provide additional features.


[[orm-jpa-setup]]
==== Three Options for JPA Setup in a Spring Environment

The Spring JPA support offers three ways of setting up the JPA `EntityManagerFactory`
that is used by the application to obtain an entity manager.

* <<orm-jpa-setup-lemfb>>
* <<orm-jpa-setup-jndi>>
* <<orm-jpa-setup-lcemfb>>

[[orm-jpa-setup-lemfb]]
===== Using `LocalEntityManagerFactoryBean`

You can use this option only in simple deployment environments such as stand-alone applications
and integration tests.

The `LocalEntityManagerFactoryBean` creates an `EntityManagerFactory` suitable for
simple deployment environments where the application uses only JPA for data access. The
factory bean uses the JPA `PersistenceProvider` auto-detection mechanism (according to
JPA's Java SE bootstrapping) and, in most cases, requires you to specify only the
persistence unit name. The following XML example configures such a bean:

[source,xml,indent=0,subs="verbatim,quotes"]
----
	<beans>
		<bean id="myEmf" class="org.springframework.orm.jpa.LocalEntityManagerFactoryBean">
			<property name="persistenceUnitName" value="myPersistenceUnit"/>
		</bean>
	</beans>
----

This form of JPA deployment is the simplest and the most limited. You cannot refer to an
existing JDBC `DataSource` bean definition, and no support for global transactions
exists. Furthermore, weaving (byte-code transformation) of persistent classes is
provider-specific, often requiring a specific JVM agent to specified on startup. This
option is sufficient only for stand-alone applications and test environments, for which
the JPA specification is designed.

[[orm-jpa-setup-jndi]]
===== Obtaining an EntityManagerFactory from JNDI

You can use this option when deploying to a Java EE server. Check your server's documentation
on how to deploy a custom JPA provider into your server, allowing for a different
provider than the server's default.

Obtaining an `EntityManagerFactory` from JNDI (for example in a Java EE environment),
is a matter of changing the XML configuration, as the following example shows:

[source,xml,indent=0,subs="verbatim,quotes"]
----
	<beans>
		<jee:jndi-lookup id="myEmf" jndi-name="persistence/myPersistenceUnit"/>
	</beans>
----

This action assumes standard Java EE bootstrapping. The Java EE server auto-detects
persistence units (in effect, `META-INF/persistence.xml` files in application jars) and
`persistence-unit-ref` entries in the Java EE deployment descriptor (for example,
`web.xml`) and defines environment naming context locations for those persistence units.

In such a scenario, the entire persistence unit deployment, including the weaving
(byte-code transformation) of persistent classes, is up to the Java EE server. The JDBC
`DataSource` is defined through a JNDI location in the `META-INF/persistence.xml` file.
`EntityManager` transactions are integrated with the server's JTA subsystem. Spring merely
uses the obtained `EntityManagerFactory`, passing it on to application objects through
dependency injection and managing transactions for the persistence unit (typically
through `JtaTransactionManager`).

If you use multiple persistence units in the same application, the bean names of such
JNDI-retrieved persistence units should match the persistence unit names that the
application uses to refer to them (for example, in `@PersistenceUnit` and
`@PersistenceContext` annotations).

[[orm-jpa-setup-lcemfb]]
===== Using `LocalContainerEntityManagerFactoryBean`

You can use this option for full JPA capabilities in a Spring-based application environment.
This includes web containers such as Tomcat, stand-alone applications, and
integration tests with sophisticated persistence requirements.

NOTE: If you want to specifically configure a Hibernate setup, an immediate alternative is
to go with Hibernate 5.2 or 5.3 and set up a native Hibernate `LocalSessionFactoryBean`
instead of a plain JPA `LocalContainerEntityManagerFactoryBean`, letting it interact
with JPA access code as well as native Hibernate access code.
See <<orm-jpa-hibernate, Native Hibernate setup for JPA interaction>> for details.

The `LocalContainerEntityManagerFactoryBean` gives full control over
`EntityManagerFactory` configuration and is appropriate for environments where
fine-grained customization is required. The `LocalContainerEntityManagerFactoryBean`
creates a `PersistenceUnitInfo` instance based on the `persistence.xml` file, the
supplied `dataSourceLookup` strategy, and the specified `loadTimeWeaver`. It is, thus,
possible to work with custom data sources outside of JNDI and to control the weaving
process. The following example shows a typical bean definition for a
`LocalContainerEntityManagerFactoryBean`:

[source,xml,indent=0,subs="verbatim,quotes"]
----
	<beans>
		<bean id="myEmf" class="org.springframework.orm.jpa.LocalContainerEntityManagerFactoryBean">
			<property name="dataSource" ref="someDataSource"/>
			<property name="loadTimeWeaver">
				<bean class="org.springframework.instrument.classloading.InstrumentationLoadTimeWeaver"/>
			</property>
		</bean>
	</beans>
----

The following example shows a typical `persistence.xml` file:

[source,xml,indent=0,subs="verbatim,quotes"]
----
	<persistence xmlns="http://java.sun.com/xml/ns/persistence" version="1.0">
		<persistence-unit name="myUnit" transaction-type="RESOURCE_LOCAL">
			<mapping-file>META-INF/orm.xml</mapping-file>
			<exclude-unlisted-classes/>
		</persistence-unit>
	</persistence>
----

NOTE: The `<exclude-unlisted-classes/>` shortcut indicates that no scanning for
annotated entity classes is supposed to occur. An explicit 'true' value
(`<exclude-unlisted-classes>true</exclude-unlisted-classes/>`) also means no scan.
`<exclude-unlisted-classes>false</exclude-unlisted-classes/>` does trigger a scan.
However, we recommend omitting the `exclude-unlisted-classes` element
if you want entity class scanning to occur.

Using the `LocalContainerEntityManagerFactoryBean` is the most powerful JPA setup
option, allowing for flexible local configuration within the application. It supports
links to an existing JDBC `DataSource`, supports both local and global transactions, and
so on. However, it also imposes requirements on the runtime environment, such as the
availability of a weaving-capable class loader if the persistence provider demands
byte-code transformation.

This option may conflict with the built-in JPA capabilities of a Java EE server. In a
full Java EE environment, consider obtaining your `EntityManagerFactory` from JNDI.
Alternatively, specify a custom `persistenceXmlLocation` on your
`LocalContainerEntityManagerFactoryBean` definition (for example,
META-INF/my-persistence.xml) and include only a descriptor with that name in your
application jar files. Because the Java EE server looks only for default
`META-INF/persistence.xml` files, it ignores such custom persistence units and, hence,
avoids conflicts with a Spring-driven JPA setup upfront. (This applies to Resin 3.1, for
example.)

.When is load-time weaving required?
****
Not all JPA providers require a JVM agent. Hibernate is an example of one that does not.
If your provider does not require an agent or you have other alternatives, such as
applying enhancements at build time through a custom compiler or an Ant task, you should not use the
load-time weaver.
****

The `LoadTimeWeaver` interface is a Spring-provided class that lets JPA
`ClassTransformer` instances be plugged in a specific manner, depending on whether the
environment is a web container or application server. Hooking `ClassTransformers`
through an
https://docs.oracle.com/javase/6/docs/api/java/lang/instrument/package-summary.html[agent]
is typically not efficient. The agents work against the entire virtual machine and
inspect every class that is loaded, which is usually undesirable in a production
server environment.

Spring provides a number of `LoadTimeWeaver` implementations for various environments,
letting `ClassTransformer` instances be applied only for each class loader and not
for each VM.

See the <<core.adoc#aop-aj-ltw-spring, Spring configuration>> in the AOP chapter for
more insight regarding the `LoadTimeWeaver` implementations and their setup, either
generic or customized to various platforms (such as Tomcat, JBoss and WebSphere).

As described in <<core.adoc#aop-aj-ltw-spring, Spring configuration>>, you can configure
a context-wide `LoadTimeWeaver` by using the `@EnableLoadTimeWeaving` annotation of the
`context:load-time-weaver` XML element. Such a global weaver is automatically picked up
by all JPA `LocalContainerEntityManagerFactoryBean` instances. The following example
shows the preferred way of setting up a load-time weaver, delivering auto-detection
of the platform (e.g. Tomcat's weaving-capable class loader or Spring's JVM agent)
and automatic propagation of the weaver to all weaver-aware beans:

[source,xml,indent=0,subs="verbatim,quotes"]
----
	<context:load-time-weaver/>
	<bean id="emf" class="org.springframework.orm.jpa.LocalContainerEntityManagerFactoryBean">
		...
	</bean>
----

However, you can, if needed, manually specify a dedicated weaver through the
`loadTimeWeaver` property, as the following example shows:

[source,xml,indent=0,subs="verbatim,quotes"]
----
	<bean id="emf" class="org.springframework.orm.jpa.LocalContainerEntityManagerFactoryBean">
		<property name="loadTimeWeaver">
			<bean class="org.springframework.instrument.classloading.ReflectiveLoadTimeWeaver"/>
		</property>
	</bean>
----

No matter how the LTW is configured, by using this technique, JPA applications relying on
instrumentation can run in the target platform (for example, Tomcat) without needing an agent.
This is especially important when the hosting applications rely on different JPA
implementations, because the JPA transformers are applied only at the class-loader level and
are, thus, isolated from each other.

[[orm-jpa-setup-multiple]]
===== Dealing with Multiple Persistence Units

For applications that rely on multiple persistence units locations (stored in various
JARS in the classpath, for example), Spring offers the `PersistenceUnitManager` to act as
a central repository and to avoid the persistence units discovery process, which can be
expensive. The default implementation lets multiple locations be specified. These locations are
parsed and later retrieved through the persistence unit name. (By default, the classpath
is searched for `META-INF/persistence.xml` files.) The following example configures
multiple locations:

[source,xml,indent=0,subs="verbatim"]
----
	<bean id="pum" class="org.springframework.orm.jpa.persistenceunit.DefaultPersistenceUnitManager">
		<property name="persistenceXmlLocations">
			<list>
				<value>org/springframework/orm/jpa/domain/persistence-multi.xml</value>
				<value>classpath:/my/package/**/custom-persistence.xml</value>
				<value>classpath*:META-INF/persistence.xml</value>
			</list>
		</property>
		<property name="dataSources">
			<map>
				<entry key="localDataSource" value-ref="local-db"/>
				<entry key="remoteDataSource" value-ref="remote-db"/>
			</map>
		</property>
		<!-- if no datasource is specified, use this one -->
		<property name="defaultDataSource" ref="remoteDataSource"/>
	</bean>

	<bean id="emf" class="org.springframework.orm.jpa.LocalContainerEntityManagerFactoryBean">
		<property name="persistenceUnitManager" ref="pum"/>
		<property name="persistenceUnitName" value="myCustomUnit"/>
	</bean>
----

The default implementation allows customization of the `PersistenceUnitInfo` instances
(before they are fed to the JPA provider) either declaratively (through its properties, which
affect all hosted units) or programmatically (through the
`PersistenceUnitPostProcessor`, which allows persistence unit selection). If no
`PersistenceUnitManager` is specified, one is created and used internally by
`LocalContainerEntityManagerFactoryBean`.

[[orm-jpa-setup-background]]
===== Background Bootstrapping

`LocalContainerEntityManagerFactoryBean` supports background bootstrapping through
the `bootstrapExecutor` property, as the following example shows:

[source,xml,indent=0,subs="verbatim,quotes"]
----
	<bean id="emf" class="org.springframework.orm.jpa.LocalContainerEntityManagerFactoryBean">
		<property name="bootstrapExecutor">
			<bean class="org.springframework.core.task.SimpleAsyncTaskExecutor"/>
		</property>
	</bean>
----

The actual JPA provider bootstrapping is handed off to the specified executor and then,
running in parallel, to the application bootstrap thread. The exposed `EntityManagerFactory`
proxy can be injected into other application components and is even able to respond to
`EntityManagerFactoryInfo` configuration inspection. However, once the actual JPA provider
is being accessed by other components (for example, calling `createEntityManager`), those calls
block until the background bootstrapping has completed. In particular, when you use
Spring Data JPA, make sure to set up deferred bootstrapping for its repositories as well.


[[orm-jpa-dao]]
==== Implementing DAOs Based on JPA: `EntityManagerFactory` and `EntityManager`

NOTE: Although `EntityManagerFactory` instances are thread-safe, `EntityManager` instances are
not. The injected JPA `EntityManager` behaves like an `EntityManager` fetched from an
application server's JNDI environment, as defined by the JPA specification. It delegates
all calls to the current transactional `EntityManager`, if any. Otherwise, it falls back
to a newly created `EntityManager` per operation, in effect making its usage thread-safe.

It is possible to write code against the plain JPA without any Spring dependencies, by
using an injected `EntityManagerFactory` or `EntityManager`. Spring can understand the
`@PersistenceUnit` and `@PersistenceContext` annotations both at the field and the method level
if a `PersistenceAnnotationBeanPostProcessor` is enabled. The following example shows a plain JPA DAO implementation
that uses the `@PersistenceUnit` annotation:

[source,java,indent=0,subs="verbatim,quotes",role="primary"]
.Java
----
	public class ProductDaoImpl implements ProductDao {

		private EntityManagerFactory emf;

		@PersistenceUnit
		public void setEntityManagerFactory(EntityManagerFactory emf) {
			this.emf = emf;
		}

		public Collection loadProductsByCategory(String category) {
			try (EntityManager em = this.emf.createEntityManager()) {
				Query query = em.createQuery("from Product as p where p.category = ?1");
				query.setParameter(1, category);
				return query.getResultList();
			}
		}
	}
----
[source,kotlin,indent=0,subs="verbatim,quotes",role="secondary"]
.Kotlin
----
	class ProductDaoImpl : ProductDao {

		private lateinit var emf: EntityManagerFactory

		@PersistenceUnit
		fun setEntityManagerFactory(emf: EntityManagerFactory) {
			this.emf = emf
		}

		fun loadProductsByCategory(category: String): Collection<*> {
			val em = this.emf.createEntityManager()
			val query = em.createQuery("from Product as p where p.category = ?1");
			query.setParameter(1, category);
			return query.resultList;
		}
	}
----

The preceding DAO has no dependency on Spring and still fits nicely into a Spring
application context. Moreover, the DAO takes advantage of annotations to require the
injection of the default `EntityManagerFactory`, as the following example bean definition shows:

[source,xml,indent=0,subs="verbatim,quotes"]
----
	<beans>

		<!-- bean post-processor for JPA annotations -->
		<bean class="org.springframework.orm.jpa.support.PersistenceAnnotationBeanPostProcessor"/>

		<bean id="myProductDao" class="product.ProductDaoImpl"/>

	</beans>
----

As an alternative to explicitly defining a `PersistenceAnnotationBeanPostProcessor`,
consider using the Spring `context:annotation-config` XML element in your application
context configuration. Doing so automatically registers all Spring standard
post-processors for annotation-based configuration, including
`CommonAnnotationBeanPostProcessor` and so on.

Consider the following example:

[source,xml,indent=0,subs="verbatim,quotes"]
----
	<beans>

		<!-- post-processors for all standard config annotations -->
		<context:annotation-config/>

		<bean id="myProductDao" class="product.ProductDaoImpl"/>

	</beans>
----

The main problem with such a DAO is that it always creates a new `EntityManager` through
the factory. You can avoid this by requesting a transactional `EntityManager` (also
called a "`shared EntityManager`" because it is a shared, thread-safe proxy for the actual
transactional EntityManager) to be injected instead of the factory. The following example shows how to do so:

[source,java,indent=0,subs="verbatim,quotes",role="primary"]
.Java
----
	public class ProductDaoImpl implements ProductDao {

		@PersistenceContext
		private EntityManager em;

		public Collection loadProductsByCategory(String category) {
			Query query = em.createQuery("from Product as p where p.category = :category");
			query.setParameter("category", category);
			return query.getResultList();
		}
	}
----
[source,kotlin,indent=0,subs="verbatim,quotes",role="secondary"]
.Kotlin
----
	class ProductDaoImpl : ProductDao {

		@PersistenceContext
		private lateinit var em: EntityManager

		fun loadProductsByCategory(category: String): Collection<*> {
			val query = em.createQuery("from Product as p where p.category = :category")
			query.setParameter("category", category)
			return query.resultList
		}
	}
----

The `@PersistenceContext` annotation has an optional attribute called `type`, which defaults to
`PersistenceContextType.TRANSACTION`. You can use this default to receive a shared
`EntityManager` proxy. The alternative, `PersistenceContextType.EXTENDED`, is a completely
different affair. This results in a so-called extended `EntityManager`, which is not
thread-safe and, hence, must not be used in a concurrently accessed component, such as a
Spring-managed singleton bean. Extended `EntityManager` instances are only supposed to be used in
stateful components that, for example, reside in a session, with the lifecycle of the
`EntityManager` not tied to a current transaction but rather being completely up to the
application.

.Method- and field-level Injection
****
You can apply annotations that indicate dependency injections (such as `@PersistenceUnit` and
`@PersistenceContext`) on field or methods inside a class -- hence the
expressions "`method-level injection`" and "`field-level injection`". Field-level
annotations are concise and easier to use while method-level annotations allow for further
processing of the injected dependency. In both cases, the member visibility (public,
protected, or private) does not matter.

What about class-level annotations?

On the Java EE platform, they are used for dependency declaration and not for resource
injection.
****

The injected `EntityManager` is Spring-managed (aware of the ongoing transaction).
Even though the new DAO implementation uses method-level
injection of an `EntityManager` instead of an `EntityManagerFactory`, no change is
required in the application context XML, due to annotation usage.

The main advantage of this DAO style is that it depends only on the Java Persistence API.
No import of any Spring class is required. Moreover, as the JPA annotations are understood,
the injections are applied automatically by the Spring container. This is appealing from
a non-invasiveness perspective and can feel more natural to JPA developers.


[[orm-jpa-tx]]
==== Spring-driven JPA transactions

NOTE: We strongly encourage you to read <<transaction-declarative>>, if you have not
already done so, to get more detailed coverage of Spring's declarative transaction support.

The recommended strategy for JPA is local transactions through JPA's native transaction
support. Spring's `JpaTransactionManager` provides many capabilities known from local
JDBC transactions (such as transaction-specific isolation levels and resource-level
read-only optimizations) against any regular JDBC connection pool (no XA requirement).

Spring JPA also lets a configured `JpaTransactionManager` expose a JPA transaction
to JDBC access code that accesses the same `DataSource`, provided that the registered
`JpaDialect` supports retrieval of the underlying JDBC `Connection`.
Spring provides dialects for the EclipseLink and Hibernate JPA implementations.
See the <<orm-jpa-dialect, next section>> for details on the `JpaDialect` mechanism.

NOTE: As an immediate alternative, Spring's native `HibernateTransactionManager` is capable
of interacting with JPA access code as of Spring Framework 5.1 and Hibernate 5.2/5.3,
adapting to several Hibernate specifics and providing JDBC interaction.
This makes particular sense in combination with `LocalSessionFactoryBean` setup.
See <<orm-jpa-hibernate, Native Hibernate Setup for JPA Interaction>> for details.


[[orm-jpa-dialect]]
==== Understanding `JpaDialect` and `JpaVendorAdapter`

As an advanced feature, `JpaTransactionManager` and subclasses of
`AbstractEntityManagerFactoryBean` allow a custom `JpaDialect` to be passed into the
`jpaDialect` bean property. A `JpaDialect` implementation can enable the following advanced
features supported by Spring, usually in a vendor-specific manner:

* Applying specific transaction semantics (such as custom isolation level or transaction
  timeout)
* Retrieving the transactional JDBC `Connection` (for exposure to JDBC-based DAOs)
* Advanced translation of `PersistenceExceptions` to Spring `DataAccessExceptions`

This is particularly valuable for special transaction semantics and for advanced
translation of exception. The default implementation (`DefaultJpaDialect`) does
not provide any special abilities and, if the features listed earlier are required, you have
to specify the appropriate dialect.

TIP: As an even broader provider adaptation facility primarily for Spring's full-featured
`LocalContainerEntityManagerFactoryBean` setup, `JpaVendorAdapter` combines the
capabilities of `JpaDialect` with other provider-specific defaults. Specifying a
`HibernateJpaVendorAdapter` or `EclipseLinkJpaVendorAdapter` is the most convenient
way of auto-configuring an `EntityManagerFactory` setup for Hibernate or EclipseLink,
respectively. Note that those provider adapters are primarily designed for use with
Spring-driven transaction management (that is, for use with `JpaTransactionManager`).

See the {api-spring-framework}/orm/jpa/JpaDialect.html[`JpaDialect`] and
{api-spring-framework}/orm/jpa/JpaVendorAdapter.html[`JpaVendorAdapter`] javadoc for
more details of its operations and how they are used within Spring's JPA support.


[[orm-jpa-jta]]
==== Setting up JPA with JTA Transaction Management

As an alternative to `JpaTransactionManager`, Spring also allows for multi-resource
transaction coordination through JTA, either in a Java EE environment or with a
stand-alone transaction coordinator, such as Atomikos. Aside from choosing Spring's
`JtaTransactionManager` instead of `JpaTransactionManager`, you need to take few further
steps:

* The underlying JDBC connection pools need to be XA-capable and be integrated with
your transaction coordinator. This is usually straightforward in a Java EE environment,
exposing a different kind of `DataSource` through JNDI. See your application server
documentation for details. Analogously, a standalone transaction coordinator usually
comes with special XA-integrated `DataSource` implementations. Again, check its documentation.

* The JPA `EntityManagerFactory` setup needs to be configured for JTA. This is
provider-specific, typically through special properties to be specified as `jpaProperties`
on `LocalContainerEntityManagerFactoryBean`. In the case of Hibernate, these properties
are even version-specific. See your Hibernate documentation for details.

* Spring's `HibernateJpaVendorAdapter` enforces certain Spring-oriented defaults, such
as the connection release mode, `on-close`, which matches Hibernate's own default in
Hibernate 5.0 but not any more in 5.1/5.2. For a JTA setup, either do not declare
`HibernateJpaVendorAdapter` to begin with or turn off its `prepareConnection` flag.
Alternatively, set Hibernate 5.2's `hibernate.connection.handling_mode` property to
`DELAYED_ACQUISITION_AND_RELEASE_AFTER_STATEMENT` to restore Hibernate's own default.
See <<orm-hibernate-invalid-jdbc-access-error>> for a related note about WebLogic.

* Alternatively, consider obtaining the `EntityManagerFactory` from your application
server itself (that is, through a JNDI lookup instead of a locally declared
`LocalContainerEntityManagerFactoryBean`). A server-provided `EntityManagerFactory`
might require special definitions in your server configuration (making the deployment
less portable) but is set up for the server's JTA environment.


[[orm-jpa-hibernate]]
==== Native Hibernate Setup and Native Hibernate Transactions for JPA Interaction

As of Spring Framework 5.1 and Hibernate 5.2/5.3, a native `LocalSessionFactoryBean`
setup in combination with `HibernateTransactionManager` allows for interaction with
`@PersistenceContext` and other JPA access code. A Hibernate
`SessionFactory` natively implements JPA's `EntityManagerFactory` interface now
and a Hibernate `Session` handle natively is a JPA `EntityManager`.
Spring's JPA support facilities automatically detect native Hibernate sessions.

Such native Hibernate setup can, therefore, serve as a replacement for a standard JPA
`LocalContainerEntityManagerFactoryBean` and `JpaTransactionManager` combination
in many scenarios, allowing for interaction with `SessionFactory.getCurrentSession()`
(and also `HibernateTemplate`) next to `@PersistenceContext EntityManager` within
the same local transaction. Such a setup also provides stronger Hibernate integration
and more configuration flexibility, because it is not constrained by JPA bootstrap contracts.

You do not need `HibernateJpaVendorAdapter` configuration in such a scenario,
since Spring's native Hibernate setup provides even more features
(for example, custom Hibernate Integrator setup, Hibernate 5.3 bean container integration,
and stronger optimizations for read-only transactions). Last but not least, you can also
express native Hibernate setup through `LocalSessionFactoryBuilder`,
seamlessly integrating with `@Bean` style configuration (no `FactoryBean` involved).

[NOTE]
====
`LocalSessionFactoryBean` and `LocalSessionFactoryBuilder` support background
bootstrapping, just as the JPA `LocalContainerEntityManagerFactoryBean` does.
See <<orm-jpa-setup-background, Background Bootstrapping>> for an introduction.

On `LocalSessionFactoryBean`, this is available through the `bootstrapExecutor`
property. On the programmatic `LocalSessionFactoryBuilder`, an overloaded
`buildSessionFactory` method takes a bootstrap executor argument.
====




[[oxm]]
== Marshalling XML by Using Object-XML Mappers



[[oxm-introduction]]
=== Introduction

This chapter, describes Spring's Object-XML Mapping support. Object-XML
Mapping (O-X mapping for short) is the act of converting an XML document to and from
an object. This conversion process is also known as XML Marshalling, or XML
Serialization. This chapter uses these terms interchangeably.

Within the field of O-X mapping, a marshaller is responsible for serializing an
object (graph) to XML. In similar fashion, an unmarshaller deserializes the XML to
an object graph. This XML can take the form of a DOM document, an input or output
stream, or a SAX handler.

Some of the benefits of using Spring for your O/X mapping needs are:

* <<oxm-ease-of-configuration>>
* <<oxm-consistent-interfaces>>
* <<oxm-consistent-exception-hierarchy>>


[[oxm-ease-of-configuration]]
==== Ease of configuration

Spring's bean factory makes it easy to configure marshallers, without needing to
construct JAXB context, JiBX binding factories, and so on. You can configure the marshallers
as you would any other bean in your application context. Additionally, XML namespace-based
configuration is available for a number of marshallers, making the configuration even
simpler.


[[oxm-consistent-interfaces]]
==== Consistent Interfaces

Spring's O-X mapping operates through two global interfaces: {api-spring-framework}/oxm/Marshaller.html[`Marshaller`] and
{api-spring-framework}/oxm/Unmarshaller.html[`Unmarshaller`]. These abstractions let you switch O-X mapping frameworks
with relative ease, with little or no change required on the classes that do the
marshalling. This approach has the additional benefit of making it possible to do XML
marshalling with a mix-and-match approach (for example, some marshalling performed using JAXB
and some by XStream) in a non-intrusive fashion, letting you use the strength of each
technology.


[[oxm-consistent-exception-hierarchy]]
==== Consistent Exception Hierarchy

Spring provides a conversion from exceptions from the underlying O-X mapping tool to its
own exception hierarchy with the `XmlMappingException` as the root exception.
These runtime exceptions wrap the original exception so that no information is lost.



[[oxm-marshaller-unmarshaller]]
=== `Marshaller` and `Unmarshaller`

As stated in the <<oxm-introduction, introduction>>, a marshaller serializes an object
to XML, and an unmarshaller deserializes XML stream to an object. This section describes
the two Spring interfaces used for this purpose.


[[oxm-marshaller]]
==== Understanding `Marshaller`

Spring abstracts all marshalling operations behind the
`org.springframework.oxm.Marshaller` interface, the main method of which follows:

[source,java,indent=0,subs="verbatim,quotes",role="primary"]
.Java
----
	public interface Marshaller {

		/**
		 * Marshal the object graph with the given root into the provided Result.
		 */
		void marshal(Object graph, Result result) throws XmlMappingException, IOException;
	}
----
[source,kotlin,indent=0,subs="verbatim,quotes",role="secondary"]
.Kotlin
----
	interface Marshaller {

		/**
		* Marshal the object graph with the given root into the provided Result.
		*/
		@Throws(XmlMappingException::class, IOException::class)
		fun marshal(
				graph: Any,
				result: Result
		)
	}
----


The `Marshaller` interface has one main method, which marshals the given object to a
given `javax.xml.transform.Result`. The result is a tagging interface that basically
represents an XML output abstraction. Concrete implementations wrap various XML
representations, as the following table indicates:

[[oxm-marshller-tbl]]
|===
| Result implementation| Wraps XML representation

| `DOMResult`
| `org.w3c.dom.Node`

| `SAXResult`
| `org.xml.sax.ContentHandler`

| `StreamResult`
| `java.io.File`, `java.io.OutputStream`, or `java.io.Writer`
|===

NOTE: Although the `marshal()` method accepts a plain object as its first parameter, most
`Marshaller` implementations cannot handle arbitrary objects. Instead, an object class
must be mapped in a mapping file, be marked with an annotation, be registered with the
marshaller, or have a common base class. Refer to the later sections in this chapter
to determine how your O-X technology manages this.


[[oxm-unmarshaller]]
==== Understanding `Unmarshaller`

Similar to the `Marshaller`, we have the `org.springframework.oxm.Unmarshaller`
interface, which the following listing shows:

[source,java,indent=0,subs="verbatim,quotes",role="primary"]
.Java
----
	public interface Unmarshaller {

		/**
		 * Unmarshal the given provided Source into an object graph.
		 */
		Object unmarshal(Source source) throws XmlMappingException, IOException;
	}
----
[source,kotlin,indent=0,subs="verbatim,quotes",role="secondary"]
.Kotlin
----
	interface Unmarshaller {

		/**
		* Unmarshal the given provided Source into an object graph.
		*/
		@Throws(XmlMappingException::class, IOException::class)
		fun unmarshal(source: Source): Any
	}
----

This interface also has one method, which reads from the given
`javax.xml.transform.Source` (an XML input abstraction) and returns the object read. As
with `Result`, `Source` is a tagging interface that has three concrete implementations. Each
wraps a different XML representation, as the following table indicates:

[[oxm-unmarshller-tbl]]
|===
| Source implementation| Wraps XML representation

| `DOMSource`
| `org.w3c.dom.Node`

| `SAXSource`
| `org.xml.sax.InputSource`, and `org.xml.sax.XMLReader`

| `StreamSource`
| `java.io.File`, `java.io.InputStream`, or `java.io.Reader`
|===

Even though there are two separate marshalling interfaces (`Marshaller` and
`Unmarshaller`), all implementations in Spring-WS implement both in one class.
This means that you can wire up one marshaller class and refer to it both as a
marshaller and as an unmarshaller in your `applicationContext.xml`.


[[oxm-xmlmappingexception]]
==== Understanding `XmlMappingException`

Spring converts exceptions from the underlying O-X mapping tool to its own exception
hierarchy with the `XmlMappingException` as the root exception.
These runtime exceptions wrap the original exception so that no information will be lost.

Additionally, the `MarshallingFailureException` and `UnmarshallingFailureException`
provide a distinction between marshalling and unmarshalling operations, even though the
underlying O-X mapping tool does not do so.

The O-X Mapping exception hierarchy is shown in the following figure:

image::images/oxm-exceptions.png[]



[[oxm-usage]]
=== Using `Marshaller` and `Unmarshaller`

You can use Spring's OXM for a wide variety of situations. In the following example, we
use it to marshal the settings of a Spring-managed application as an XML file. In the following example, we
use a simple JavaBean to represent the settings:

[source,java,indent=0,subs="verbatim,quotes",role="primary"]
.Java
----
	public class Settings {

		private boolean fooEnabled;

		public boolean isFooEnabled() {
			return fooEnabled;
		}

		public void setFooEnabled(boolean fooEnabled) {
			this.fooEnabled = fooEnabled;
		}
	}
----
[source,kotlin,indent=0,subs="verbatim,quotes",role="secondary"]
.Kotlin
----
	class Settings {
		var isFooEnabled: Boolean = false
	}
----

The application class uses this bean to store its settings. Besides a main method, the
class has two methods: `saveSettings()` saves the settings bean to a file named
`settings.xml`, and `loadSettings()` loads these settings again. The following `main()` method
constructs a Spring application context and calls these two methods:

[source,java,indent=0,subs="verbatim,quotes",role="primary"]
.Java
----
	import java.io.FileInputStream;
	import java.io.FileOutputStream;
	import java.io.IOException;
	import javax.xml.transform.stream.StreamResult;
	import javax.xml.transform.stream.StreamSource;
	import org.springframework.context.ApplicationContext;
	import org.springframework.context.support.ClassPathXmlApplicationContext;
	import org.springframework.oxm.Marshaller;
	import org.springframework.oxm.Unmarshaller;

	public class Application {

		private static final String FILE_NAME = "settings.xml";
		private Settings settings = new Settings();
		private Marshaller marshaller;
		private Unmarshaller unmarshaller;

		public void setMarshaller(Marshaller marshaller) {
			this.marshaller = marshaller;
		}

		public void setUnmarshaller(Unmarshaller unmarshaller) {
			this.unmarshaller = unmarshaller;
		}

		public void saveSettings() throws IOException {
			try (FileOutputStream os = new FileOutputStream(FILE_NAME)) {
				this.marshaller.marshal(settings, new StreamResult(os));
			}
		}

		public void loadSettings() throws IOException {
			try (FileInputStream is = new FileInputStream(FILE_NAME)) {
				this.settings = (Settings) this.unmarshaller.unmarshal(new StreamSource(is));
			}
		}

		public static void main(String[] args) throws IOException {
			ApplicationContext appContext =
					new ClassPathXmlApplicationContext("applicationContext.xml");
			Application application = (Application) appContext.getBean("application");
			application.saveSettings();
			application.loadSettings();
		}
	}
----
[source,kotlin,indent=0,subs="verbatim,quotes",role="secondary"]
.Kotlin
----
	class Application {

		lateinit var marshaller: Marshaller

		lateinit var unmarshaller: Unmarshaller

		fun saveSettings() {
			FileOutputStream(FILE_NAME).use { outputStream -> marshaller.marshal(settings, StreamResult(outputStream)) }
		}

		fun loadSettings() {
			FileInputStream(FILE_NAME).use { inputStream -> settings = unmarshaller.unmarshal(StreamSource(inputStream)) as Settings }
		}
	}

	private const val FILE_NAME = "settings.xml"

	fun main(args: Array<String>) {
		val appContext = ClassPathXmlApplicationContext("applicationContext.xml")
		val application = appContext.getBean("application") as Application
		application.saveSettings()
		application.loadSettings()
	}
----

The `Application` requires both a `marshaller` and an `unmarshaller` property to be set. We
can do so by using the following `applicationContext.xml`:

[source,xml,indent=0,subs="verbatim,quotes"]
----
	<beans>
		<bean id="application" class="Application">
			<property name="marshaller" ref="xstreamMarshaller" />
			<property name="unmarshaller" ref="xstreamMarshaller" />
		</bean>
		<bean id="xstreamMarshaller" class="org.springframework.oxm.xstream.XStreamMarshaller"/>
	</beans>
----

This application context uses XStream, but we could have used any of the other marshaller
instances described later in this chapter. Note that, by default, XStream does not require any further
configuration, so the bean definition is rather simple. Also note that the
`XStreamMarshaller` implements both `Marshaller` and `Unmarshaller`, so we can refer to the
`xstreamMarshaller` bean in both the `marshaller` and `unmarshaller` property of the
application.

This sample application produces the following `settings.xml` file:

[source,xml,indent=0,subs="verbatim,quotes"]
----
	<?xml version="1.0" encoding="UTF-8"?>
	<settings foo-enabled="false"/>
----



[[oxm-schema-based-config]]
=== XML Configuration Namespace

You can configure marshallers more concisely by using tags from the OXM namespace. To
make these tags available, you must first reference the appropriate schema in the
preamble of the XML configuration file. The following example shows how to do so:

[source,xml,indent=0]
[subs="verbatim,quotes"]
----
	<?xml version="1.0" encoding="UTF-8"?>
	<beans xmlns="http://www.springframework.org/schema/beans"
		xmlns:xsi="http://www.w3.org/2001/XMLSchema-instance"
		xmlns:oxm="http://www.springframework.org/schema/oxm" <1>
    xsi:schemaLocation="http://www.springframework.org/schema/beans
      https://www.springframework.org/schema/beans/spring-beans.xsd
      http://www.springframework.org/schema/oxm https://www.springframework.org/schema/oxm/spring-oxm.xsd"> <2>
----
<1> Reference the `oxm` schema.
<2> Specify the `oxm` schema location.


The schema makes the following elements available:

* <<oxm-jaxb2-xsd, `jaxb2-marshaller`>>
* <<oxm-jibx-xsd, `jibx-marshaller`>>

Each tag is explained in its respective marshaller's section. As an example, though,
the configuration of a JAXB2 marshaller might resemble the following:

[source,xml,indent=0,subs="verbatim,quotes"]
----
	<oxm:jaxb2-marshaller id="marshaller" contextPath="org.springframework.ws.samples.airline.schema"/>
----



[[oxm-jaxb]]
=== JAXB

The JAXB binding compiler translates a W3C XML Schema into one or more Java classes, a
`jaxb.properties` file, and possibly some resource files. JAXB also offers a way to
generate a schema from annotated Java classes.

Spring supports the JAXB 2.0 API as XML marshalling strategies, following the
`Marshaller` and `Unmarshaller` interfaces described in <<oxm-marshaller-unmarshaller>>.
The corresponding integration classes reside in the `org.springframework.oxm.jaxb`
package.


[[oxm-jaxb2]]
==== Using `Jaxb2Marshaller`

The `Jaxb2Marshaller` class implements both of Spring's `Marshaller` and `Unmarshaller`
interfaces. It requires a context path to operate. You can set the context path by setting the
`contextPath` property. The context path is a list of colon-separated Java package
names that contain schema derived classes. It also offers a `classesToBeBound` property,
which allows you to set an array of classes to be supported by the marshaller. Schema
validation is performed by specifying one or more schema resources to the bean, as the following example shows:

[source,xml,indent=0,subs="verbatim,quotes"]
----
	<beans>
		<bean id="jaxb2Marshaller" class="org.springframework.oxm.jaxb.Jaxb2Marshaller">
			<property name="classesToBeBound">
				<list>
					<value>org.springframework.oxm.jaxb.Flight</value>
					<value>org.springframework.oxm.jaxb.Flights</value>
				</list>
			</property>
			<property name="schema" value="classpath:org/springframework/oxm/schema.xsd"/>
		</bean>

		...

	</beans>
----

[[oxm-jaxb2-xsd]]
===== XML Configuration Namespace

The `jaxb2-marshaller` element configures a `org.springframework.oxm.jaxb.Jaxb2Marshaller`,
as the following example shows:

[source,xml,indent=0,subs="verbatim,quotes"]
----
	<oxm:jaxb2-marshaller id="marshaller" contextPath="org.springframework.ws.samples.airline.schema"/>
----

Alternatively, you can provide the list of classes to bind to the marshaller by using the
`class-to-be-bound` child element:

[source,xml,indent=0,subs="verbatim,quotes"]
----
	<oxm:jaxb2-marshaller id="marshaller">
		<oxm:class-to-be-bound name="org.springframework.ws.samples.airline.schema.Airport"/>
		<oxm:class-to-be-bound name="org.springframework.ws.samples.airline.schema.Flight"/>
		...
	</oxm:jaxb2-marshaller>
----

The following table describes the available attributes:

|===
| Attribute| Description| Required

| `id`
| The ID of the marshaller
| No

| `contextPath`
| The JAXB Context path
| No
|===



[[oxm-jibx]]
=== JiBX

The JiBX framework offers a solution similar to that which Hibernate provides for ORM: A
binding definition defines the rules for how your Java objects are converted to or from
XML. After preparing the binding and compiling the classes, a JiBX binding compiler
enhances the class files and adds code to handle converting instances of the classes
from or to XML.

For more information on JiBX, see the http://jibx.sourceforge.net/[JiBX web
site]. The Spring integration classes reside in the `org.springframework.oxm.jibx`
package.


[[oxm-jibx-marshaller]]
==== Using `JibxMarshaller`

The `JibxMarshaller` class implements both the `Marshaller` and `Unmarshaller`
interface. To operate, it requires the name of the class to marshal in, which you can
set using the `targetClass` property. Optionally, you can set the binding name by setting the
`bindingName` property. In the following example, we bind the `Flights` class:

[source,xml,indent=0,subs="verbatim,quotes"]
----
	<beans>
		<bean id="jibxFlightsMarshaller" class="org.springframework.oxm.jibx.JibxMarshaller">
			<property name="targetClass">org.springframework.oxm.jibx.Flights</property>
		</bean>
		...
	</beans>
----

A `JibxMarshaller` is configured for a single class. If you want to marshal multiple
classes, you have to configure multiple `JibxMarshaller` instances with different `targetClass`
property values.

[[oxm-jibx-xsd]]
===== XML Configuration Namespace

The `jibx-marshaller` tag configures a `org.springframework.oxm.jibx.JibxMarshaller`,
as the following example shows:

[source,xml,indent=0,subs="verbatim,quotes"]
----
	<oxm:jibx-marshaller id="marshaller" target-class="org.springframework.ws.samples.airline.schema.Flight"/>
----

The following table describes the available attributes:

|===
| Attribute| Description| Required

| `id`
| The ID of the marshaller
| No

| `target-class`
| The target class for this marshaller
| Yes

| `bindingName`
| The binding name used by this marshaller
| No
|===



[[oxm-xstream]]
=== XStream

XStream is a simple library to serialize objects to XML and back again. It does not
require any mapping and generates clean XML.

For more information on XStream, see the https://x-stream.github.io/[XStream
web site]. The Spring integration classes reside in the
`org.springframework.oxm.xstream` package.


[[oxm-xstream-marshaller]]
==== Using `XStreamMarshaller`

The `XStreamMarshaller` does not require any configuration and can be configured in an
application context directly. To further customize the XML, you can set an alias map,
which consists of string aliases mapped to classes, as the following example shows:

[source,xml,indent=0,subs="verbatim,quotes"]
----
	<beans>
		<bean id="xstreamMarshaller" class="org.springframework.oxm.xstream.XStreamMarshaller">
			<property name="aliases">
				<props>
					<prop key="Flight">org.springframework.oxm.xstream.Flight</prop>
				</props>
			</property>
		</bean>
		...
	</beans>
----

[WARNING]
=====
By default, XStream lets arbitrary classes be unmarshalled, which can lead to
unsafe Java serialization effects. As such, we do not recommend using the
`XStreamMarshaller` to unmarshal XML from external sources (that is, the Web), as this can
result in security vulnerabilities.

If you choose to use the `XStreamMarshaller` to unmarshal XML from an external source,
set the `supportedClasses` property on the `XStreamMarshaller`, as the following example shows:

[source,xml,indent=0,subs="verbatim,quotes"]
----
	<bean id="xstreamMarshaller" class="org.springframework.oxm.xstream.XStreamMarshaller">
		<property name="supportedClasses" value="org.springframework.oxm.xstream.Flight"/>
		...
	</bean>
----

Doing so ensures that only the registered classes are eligible for unmarshalling.

Additionally, you can register
{api-spring-framework}/oxm/xstream/XStreamMarshaller.html#setConverters(com.thoughtworks.xstream.converters.ConverterMatcher...)[custom
converters] to make sure that only your supported classes can be unmarshalled. You might
want to add a `CatchAllConverter` as the last converter in the list, in addition to
converters that explicitly support the domain classes that should be supported. As a
result, default XStream converters with lower priorities and possible security
vulnerabilities do not get invoked.
=====

NOTE: Note that XStream is an XML serialization library, not a data binding library.
Therefore, it has limited namespace support. As a result, it is rather unsuitable for usage
within Web services.




include::data-access-appendix.adoc[leveloffset=+1]<|MERGE_RESOLUTION|>--- conflicted
+++ resolved
@@ -1678,17 +1678,10 @@
 situations where you want multiple independent transaction managers in a single
 application. You can use the `value` or `transactionManager` attribute of the
 `@Transactional` annotation to optionally specify the identity of the
-<<<<<<< HEAD
-`PlatformTransactionManager` to be used. This can either be the bean name or the
-qualifier value of the transaction manager bean. For example, using the qualifier
-notation, you can combine the following Java code with the following transaction manager
-bean declarations in the application context:
-=======
 `TransactionManager` to be used. This can either be the bean name or the qualifier value
 of the transaction manager bean. For example, using the qualifier notation, you can
 combine the following Java code with the following transaction manager bean declarations
 in the application context:
->>>>>>> e1b2cafb
 
 [source,java,indent=0,subs="verbatim,quotes",role="primary"]
 .Java
@@ -1826,15 +1819,9 @@
 	}
 ----
 
-<<<<<<< HEAD
 In the preceding example, we used the syntax to define the transaction manager qualifier
 and transactional labels, but we could also have included propagation behavior,
 rollback rules, timeouts, and other features.
-=======
-In the preceding example, we used the syntax to define the transaction manager qualifier,
-but we could also have included propagation behavior, rollback rules, timeouts, and other
-features.
->>>>>>> e1b2cafb
 
 
 [[tx-propagation]]
